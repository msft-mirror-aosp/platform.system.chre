--- conflicted
+++ resolved
@@ -74,8 +74,6 @@
                        uint64_t bufferDuration, uint64_t deliveryInterval);
 
   /**
-<<<<<<< HEAD
-=======
    * Disables all the active requests for a nanoapp.
    *
    * @param nanoapp A non-null pointer to the nanoapp.
@@ -84,7 +82,6 @@
   uint32_t disableAllAudioRequests(const Nanoapp *nanoapp);
 
   /**
->>>>>>> c14f1165
    * Handles a new batch of audio from the PlatformAudio interface.
    *
    * @param event The audio data event provided to the audio request manager.
@@ -118,9 +115,9 @@
    * disabled via the user settings.
    *
    * @param setting The setting that changed.
-   * @param state The new setting state.
-   */
-  void onSettingChanged(Setting setting, SettingState state);
+   * @param enabled Whether setting is enabled or not.
+   */
+  void onSettingChanged(Setting setting, bool enabled);
 
   /**
    * @return the instance of platform audio to allow platform-specific
@@ -142,7 +139,7 @@
           nextEventTimestamp(nextEventTimestamp) {}
 
     //! The nanoapp instance IDs that own this request.
-    DynamicVector<uint32_t> instanceIds;
+    DynamicVector<uint16_t> instanceIds;
 
     //! The number of samples requested for this request.
     uint32_t numSamples;
@@ -251,7 +248,7 @@
    * @param deliveryInterval When to deliver the samples.
    * @return true if successful, false otherwise.
    */
-  bool doConfigureSource(uint32_t instanceId, uint32_t handle, bool enable,
+  bool doConfigureSource(uint16_t instanceId, uint32_t handle, bool enable,
                          uint32_t numSamples, Nanoseconds deliveryInterval);
 
   /**
@@ -273,7 +270,7 @@
    * @param deliveryInterval When to deliver the samples.
    * @return true if successful, false otherwise.
    */
-  bool createAudioRequest(uint32_t handle, uint32_t instanceId,
+  bool createAudioRequest(uint32_t handle, uint16_t instanceId,
                           uint32_t numSamples, Nanoseconds deliveryInterval);
 
   /**
@@ -291,7 +288,7 @@
    *     found.
    */
   AudioRequest *findAudioRequestByInstanceId(uint32_t handle,
-                                             uint32_t instanceId, size_t *index,
+                                             uint16_t instanceId, size_t *index,
                                              size_t *instanceIdIndex);
 
   /**
@@ -361,7 +358,7 @@
    *        otherwise.
    * @param suspended Boolean value that indicates if the source is suspended
    */
-  void postAudioSamplingChangeEvent(uint32_t instanceId, uint32_t handle,
+  void postAudioSamplingChangeEvent(uint16_t instanceId, uint32_t handle,
                                     bool available, bool suspended);
 
   /**
@@ -374,7 +371,7 @@
    * @param instanceIds The list of nanoapp instance IDs to direct the event to.
    */
   void postAudioDataEventFatal(struct chreAudioDataEvent *event,
-                               const DynamicVector<uint32_t> &instanceIds);
+                               const DynamicVector<uint16_t> &instanceIds);
 
   /**
    * Invoked by the freeAudioDataEventCallback to decrement the reference count
