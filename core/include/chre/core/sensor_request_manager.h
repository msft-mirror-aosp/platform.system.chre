--- conflicted
+++ resolved
@@ -277,8 +277,6 @@
     mPlatformSensorManager.releaseSamplingStatusUpdate(status);
   }
 
-<<<<<<< HEAD
-=======
   /**
    * Disables all active sensor requests for the given nanoapp.
    *
@@ -291,11 +289,10 @@
    */
   uint32_t disableAllSubscriptions(Nanoapp *nanoapp);
 
->>>>>>> c14f1165
  private:
   //! An internal structure to store incoming sensor flush requests
   struct FlushRequest {
-    FlushRequest(uint32_t handle, uint32_t id, const void *cookiePtr) {
+    FlushRequest(uint32_t handle, uint16_t id, const void *cookiePtr) {
       sensorHandle = handle;
       nanoappInstanceId = id;
       cookie = cookiePtr;
@@ -307,31 +304,31 @@
         Nanoseconds(CHRE_SENSOR_FLUSH_COMPLETE_TIMEOUT_NS);
     //! The sensor handle this flush request is for.
     uint32_t sensorHandle;
-    //! The ID of the nanoapp that requested the flush.
-    uint32_t nanoappInstanceId;
     //! The opaque pointer provided in flushAsync().
     const void *cookie;
+    //! The ID of the nanoapp that requested the flush.
+    uint16_t nanoappInstanceId;
     //! True if this flush request is active and is pending completion.
     bool isActive = false;
   };
 
   //! An internal structure to store sensor request logs
   struct SensorRequestLog {
-    SensorRequestLog(Nanoseconds timestampIn, uint32_t instanceIdIn,
+    SensorRequestLog(Nanoseconds timestampIn, uint16_t instanceIdIn,
                      uint32_t sensorHandleIn, SensorMode modeIn,
                      Nanoseconds intervalIn, Nanoseconds latencyIn)
         : timestamp(timestampIn),
           interval(intervalIn),
           latency(latencyIn),
+          sensorHandle(sensorHandleIn),
           instanceId(instanceIdIn),
-          sensorHandle(sensorHandleIn),
           mode(modeIn) {}
 
     Nanoseconds timestamp;
     Nanoseconds interval;
     Nanoseconds latency;
-    uint32_t instanceId;
     uint32_t sensorHandle;
+    uint16_t instanceId;
     SensorMode mode;
   };
 
@@ -485,7 +482,7 @@
    * @param sensorRequest The SensorRequest object holding params about
    *    request.
    */
-  void addSensorRequestLog(uint32_t nanoappInstanceId, uint32_t sensorHandle,
+  void addSensorRequestLog(uint16_t nanoappInstanceId, uint32_t sensorHandle,
                            const SensorRequest &sensorRequest);
 
   /**
@@ -504,6 +501,16 @@
    */
   bool configurePlatformSensor(Sensor &sensor,
                                const SensorRequest &prevSensorRequest);
+
+  /**
+   * @param nanoappInstanceId The instance ID of the nanoapp to check.
+   * @param sensorType The sensor type.
+   *
+   * @return the target group masks that are actively enabled for this nanoapp
+   *  and the sensor type.
+   */
+  uint16_t getActiveTargetGroupMask(uint16_t nanoappInstanceId,
+                                    uint8_t sensorType);
 };
 
 }  // namespace chre
