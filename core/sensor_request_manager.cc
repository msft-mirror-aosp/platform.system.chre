--- conflicted
+++ resolved
@@ -20,6 +20,7 @@
 #include "chre/util/macros.h"
 #include "chre/util/nested_data_ptr.h"
 #include "chre/util/system/debug_dump.h"
+#include "chre/util/time.h"
 #include "chre_api/chre/version.h"
 
 #define LOG_INVALID_HANDLE(x) \
@@ -36,7 +37,7 @@
   bool isRequestPassive = sensorModeIsPassive(sensorRequest.getMode());
 
   bool success = false;
-  if (requestedInterval < sensor.getMinInterval()) {
+  if (!isRequestOff && requestedInterval < sensor.getMinInterval()) {
     LOGE("Requested interval %" PRIu64 " < sensor's minInterval %" PRIu64,
          requestedInterval, sensor.getMinInterval());
   } else if (!isRequestOff && isRequestOneShot != sensor.isOneShot()) {
@@ -89,7 +90,7 @@
  * @param sensorHandle The handle of the sensor.
  * @param status A reference of the sampling status to be posted.
  */
-void postSamplingStatusEvent(uint32_t instanceId, uint32_t sensorHandle,
+void postSamplingStatusEvent(uint16_t instanceId, uint32_t sensorHandle,
                              const struct chreSensorSamplingStatus &status) {
   auto *event = memoryAlloc<struct chreSensorSamplingStatusEvent>();
   if (event == nullptr) {
@@ -196,15 +197,21 @@
           if (success) {
             cancelFlushRequests(sensorHandle, nanoapp->getInstanceId());
 
-            nanoapp->unregisterForBroadcastEvent(eventType,
-                                                 sensor.getTargetGroupMask());
-
-            uint16_t biasEventType;
-            if (sensor.getBiasEventType(&biasEventType)) {
-              // Per API requirements, turn off bias reporting when
-              // unsubscribing from the sensor.
-              nanoapp->unregisterForBroadcastEvent(biasEventType,
-                                                   sensor.getTargetGroupMask());
+            // Only unregister if nanoapp no longer has an outstanding request
+            // for a sensor + target group mask.
+            uint16_t activeMask =
+                getActiveTargetGroupMask(nanoapp->getInstanceId(), sensorType);
+            uint16_t inactiveMask = sensor.getTargetGroupMask() & ~activeMask;
+            if (inactiveMask != 0) {
+              nanoapp->unregisterForBroadcastEvent(eventType, inactiveMask);
+
+              uint16_t biasEventType;
+              if (sensor.getBiasEventType(&biasEventType)) {
+                // Per API requirements, turn off bias reporting when
+                // unsubscribing from the sensor.
+                nanoapp->unregisterForBroadcastEvent(biasEventType,
+                                                     inactiveMask);
+              }
             }
           }
         } else {
@@ -409,7 +416,7 @@
                                       const void *cookie) {
   bool success = false;
 
-  uint32_t nanoappInstanceId = nanoapp->getInstanceId();
+  uint16_t nanoappInstanceId = nanoapp->getInstanceId();
   if (sensorHandle >= mSensors.size()) {
     LOG_INVALID_HANDLE(sensorHandle);
   } else if (mSensors[sensorHandle].isOneShot()) {
@@ -444,6 +451,8 @@
 void SensorRequestManager::handleFlushCompleteEvent(uint32_t sensorHandle,
                                                     uint32_t flushRequestId,
                                                     uint8_t errorCode) {
+  UNUSED_VAR(flushRequestId);
+
   if (sensorHandle < mSensors.size() &&
       mSensors[sensorHandle].isFlushRequestPending()) {
     // Cancel flush request timer before posting to the event queue to ensure
@@ -559,7 +568,7 @@
       // TODO: Rearrange these prints to be similar to sensor request logs
       // below
       debugDump.print(
-          " %s: mode=%d int=%" PRIu64 " lat=%" PRIu64 " nappId=%" PRIu32 "\n",
+          " %s: mode=%d int=%" PRIu64 " lat=%" PRIu64 " nappId=%" PRIu16 "\n",
           mSensors[i].getSensorTypeName(), static_cast<int>(request.getMode()),
           request.getInterval().toRawNanoseconds(),
           request.getLatency().toRawNanoseconds(), request.getInstanceId());
@@ -572,7 +581,7 @@
        i--) {
     const auto &log = mSensorRequestLogs[static_cast<size_t>(i)];
     const Sensor &sensor = mSensors[log.sensorHandle];
-    debugDump.print("  ts=%" PRIu64 " nappId=%" PRIu32 " type=%s idx=%" PRIu8
+    debugDump.print("  ts=%" PRIu64 " nappId=%" PRIu16 " type=%s idx=%" PRIu8
                     " mask=%" PRIx16 " mode=%s",
                     log.timestamp.toRawNanoseconds(), log.instanceId,
                     sensor.getSensorTypeName(), sensor.getSensorIndex(),
@@ -587,8 +596,6 @@
   }
 }
 
-<<<<<<< HEAD
-=======
 uint32_t SensorRequestManager::disableAllSubscriptions(Nanoapp *nanoapp) {
   uint32_t numDisabledSubscriptions = 0;
 
@@ -609,7 +616,6 @@
   return numDisabledSubscriptions;
 }
 
->>>>>>> c14f1165
 void SensorRequestManager::postFlushCompleteEvent(uint32_t sensorHandle,
                                                   uint8_t errorCode,
                                                   const FlushRequest &request) {
@@ -694,7 +700,7 @@
 }
 
 void SensorRequestManager::addSensorRequestLog(
-    uint32_t nanoappInstanceId, uint32_t sensorHandle,
+    uint16_t nanoappInstanceId, uint32_t sensorHandle,
     const SensorRequest &sensorRequest) {
   mSensorRequestLogs.kick_push(SensorRequestLog(
       SystemTime::getMonotonicTime(), nanoappInstanceId, sensorHandle,
@@ -820,7 +826,7 @@
     Nanoseconds now = SystemTime::getMonotonicTime();
     Nanoseconds deadline = request.deadlineTimestamp;
     if (now >= deadline) {
-      LOGE("Flush sensor %s failed for nanoapp ID %" PRIu32
+      LOGE("Flush sensor %s failed for nanoapp ID %" PRIu16
            ": deadline exceeded",
            sensor.getSensorName(), request.nanoappInstanceId);
       errorCode = CHRE_ERROR_TIMEOUT;
@@ -914,4 +920,21 @@
   return success;
 }
 
+uint16_t SensorRequestManager::getActiveTargetGroupMask(
+    uint16_t nanoappInstanceId, uint8_t sensorType) {
+  uint16_t mask = 0;
+  for (Sensor &sensor : mSensors) {
+    if (sensor.getSensorType() == sensorType) {
+      size_t index;
+      if (sensor.getRequestMultiplexer().findRequest(nanoappInstanceId,
+                                                     &index) != nullptr) {
+        mask |= sensor.getTargetGroupMask();
+        break;
+      }
+    }
+  }
+
+  return mask;
+}
+
 }  // namespace chre