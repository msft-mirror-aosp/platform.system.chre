/*
 * Copyright (C) 2016 The Android Open Source Project
 *
 * Licensed under the Apache License, Version 2.0 (the "License");
 * you may not use this file except in compliance with the License.
 * You may obtain a copy of the License at
 *
 *      http://www.apache.org/licenses/LICENSE-2.0
 *
 * Unless required by applicable law or agreed to in writing, software
 * distributed under the License is distributed on an "AS IS" BASIS,
 * WITHOUT WARRANTIES OR CONDITIONS OF ANY KIND, either express or implied.
 * See the License for the specific language governing permissions and
 * limitations under the License.
 */

#include <cinttypes>
#include <cstddef>
#include <cstring>

#include "chre/core/event_loop_manager.h"
#include "chre/core/settings.h"
#include "chre/core/wifi_request_manager.h"
#include "chre/platform/fatal_error.h"
#include "chre/platform/log.h"
#include "chre/platform/system_time.h"
#include "chre/util/nested_data_ptr.h"
#include "chre/util/system/debug_dump.h"
#include "chre_api/chre/version.h"

namespace chre {

WifiRequestManager::WifiRequestManager() {
  // Reserve space for at least one scan monitoring nanoapp. This ensures that
  // the first asynchronous push_back will succeed. Future push_backs will be
  // synchronous and failures will be returned to the client.
  if (!mScanMonitorNanoapps.reserve(1)) {
    FATAL_ERROR_OOM();
  }
}

void WifiRequestManager::init() {
  mPlatformWifi.init();
}

uint32_t WifiRequestManager::getCapabilities() {
  return mPlatformWifi.getCapabilities();
}

bool WifiRequestManager::configureScanMonitor(Nanoapp *nanoapp, bool enable,
                                              const void *cookie) {
  CHRE_ASSERT(nanoapp);

  bool success = false;
  uint32_t instanceId = nanoapp->getInstanceId();
  bool hasScanMonitorRequest = nanoappHasScanMonitorRequest(instanceId);
  if (!mPendingScanMonitorRequests.empty()) {
    success = addScanMonitorRequestToQueue(nanoapp, enable, cookie);
  } else if (scanMonitorIsInRequestedState(enable, hasScanMonitorRequest)) {
    // The scan monitor is already in the requested state. A success event can
    // be posted immediately.
    success = postScanMonitorAsyncResultEvent(instanceId, true /* success */,
                                              enable, CHRE_ERROR_NONE, cookie);
  } else if (scanMonitorStateTransitionIsRequired(enable,
                                                  hasScanMonitorRequest)) {
    success = addScanMonitorRequestToQueue(nanoapp, enable, cookie);
    if (success) {
      success = mPlatformWifi.configureScanMonitor(enable);
      if (!success) {
        mPendingScanMonitorRequests.pop_back();
        LOGE("Failed to enable the scan monitor for nanoapp instance %" PRIu32,
             instanceId);
      }
    }
  } else {
    CHRE_ASSERT_LOG(false, "Invalid scan monitor configuration");
  }

  return success;
}

<<<<<<< HEAD
bool WifiRequestManager::requestRanging(
    Nanoapp *nanoapp, const struct chreWifiRangingParams *params,
    const void *cookie) {
=======
uint32_t WifiRequestManager::disableAllSubscriptions(Nanoapp *nanoapp) {
  uint32_t numSubscriptionsDisabled = 0;

  // Disable active scan monitoring.
  if (nanoappHasScanMonitorRequest(nanoapp->getInstanceId()) ||
      nanoappHasPendingScanMonitorRequest(nanoapp->getInstanceId())) {
    numSubscriptionsDisabled++;
    configureScanMonitor(nanoapp, false /*enabled*/, nullptr /*cookie*/);
  }

  // Disable active NAN subscriptions.
  for (size_t i = 0; i < mNanoappSubscriptions.size(); ++i) {
    if (mNanoappSubscriptions[i].nanoappInstanceId ==
        nanoapp->getInstanceId()) {
      numSubscriptionsDisabled++;
      nanSubscribeCancel(nanoapp, mNanoappSubscriptions[i].subscriptionId);
    }
  }

  return numSubscriptionsDisabled;
}

bool WifiRequestManager::requestRangingByType(RangingType type,
                                              const void *rangingParams) {
  bool success = false;
  if (type == RangingType::WIFI_AP) {
    auto *params =
        static_cast<const struct chreWifiRangingParams *>(rangingParams);
    success = mPlatformWifi.requestRanging(params);
  } else {
    auto *params =
        static_cast<const struct chreWifiNanRangingParams *>(rangingParams);
    success = mPlatformWifi.requestNanRanging(params);
  }
  return success;
}

bool WifiRequestManager::updateRangingRequest(RangingType type,
                                              PendingRangingRequest &request,
                                              const void *rangingParams) {
  bool success = false;
  if (type == RangingType::WIFI_AP) {
    auto *params =
        static_cast<const struct chreWifiRangingParams *>(rangingParams);
    success = request.targetList.copy_array(params->targetList,
                                            params->targetListLen);
  } else {
    auto *params =
        static_cast<const struct chreWifiNanRangingParams *>(rangingParams);
    std::memcpy(request.nanRangingParams.macAddress, params->macAddress,
                CHRE_WIFI_BSSID_LEN);
    success = true;
  }
  return success;
}

bool WifiRequestManager::sendRangingRequest(PendingRangingRequest &request) {
  bool success = false;
  if (request.type == RangingType::WIFI_AP) {
    struct chreWifiRangingParams params = {};
    params.targetListLen = static_cast<uint8_t>(request.targetList.size());
    params.targetList = request.targetList.data();
    success = mPlatformWifi.requestRanging(&params);
  } else {
    struct chreWifiNanRangingParams params;
    std::memcpy(params.macAddress, request.nanRangingParams.macAddress,
                CHRE_WIFI_BSSID_LEN);
    success = mPlatformWifi.requestNanRanging(&params);
  }
  return success;
}

bool WifiRequestManager::requestRanging(RangingType rangingType,
                                        Nanoapp *nanoapp,
                                        const void *rangingParams,
                                        const void *cookie) {
>>>>>>> c14f1165
  CHRE_ASSERT(nanoapp);

  bool success = false;
  if (!mPendingRangingRequests.emplace()) {
    LOGE("Can't issue new RTT request; pending queue full");
  } else {
    PendingRangingRequest &req = mPendingRangingRequests.back();
    req.nanoappInstanceId = nanoapp->getInstanceId();
    req.cookie = cookie;

    if (mPendingRangingRequests.size() == 1) {
      // First in line; dispatch request immediately
      if (getSettingState(Setting::LOCATION) == SettingState::DISABLED) {
        // Treat as success but post async failure per API.
        success = true;
        postRangingAsyncResult(CHRE_ERROR_FUNCTION_DISABLED);
        mPendingRangingRequests.pop_back();
      } else if (!mPlatformWifi.requestRanging(params)) {
        LOGE("WiFi RTT request failed");
        mPendingRangingRequests.pop_back();
      } else {
        success = true;
        mRangingResponseTimeout =
            SystemTime::getMonotonicTime() +
            Nanoseconds(CHRE_WIFI_RANGING_RESULT_TIMEOUT_NS);
      }
    } else {
      // Dispatch request later, after prior requests finish
      // TODO(b/65331248): use a timer to ensure the platform is meeting its
      // contract
      CHRE_ASSERT_LOG(SystemTime::getMonotonicTime() <= mRangingResponseTimeout,
                      "WiFi platform didn't give callback in time");
      success =
          req.targetList.copy_array(params->targetList, params->targetListLen);
      if (!success) {
        LOG_OOM();
        mPendingRangingRequests.pop_back();
      }
    }
  }

  return success;
}

bool WifiRequestManager::requestScan(Nanoapp *nanoapp,
                                     const struct chreWifiScanParams *params,
                                     const void *cookie) {
  CHRE_ASSERT(nanoapp);

  // TODO(b/65331248): replace with a timer to actively check response timeout
  bool timedOut =
      (mScanRequestingNanoappInstanceId.has_value() &&
       mLastScanRequestTime + Nanoseconds(CHRE_WIFI_SCAN_RESULT_TIMEOUT_NS) <
           SystemTime::getMonotonicTime());
  if (timedOut) {
    LOGE("Scan request async response timed out");
    mScanRequestingNanoappInstanceId.reset();
  }

  // Handle compatibility with nanoapps compiled against API v1.1, which doesn't
  // include the radioChainPref parameter in chreWifiScanParams
  struct chreWifiScanParams paramsCompat;
  if (nanoapp->getTargetApiVersion() < CHRE_API_VERSION_1_2) {
    memcpy(&paramsCompat, params, offsetof(chreWifiScanParams, radioChainPref));
    paramsCompat.radioChainPref = CHRE_WIFI_RADIO_CHAIN_PREF_DEFAULT;
    params = &paramsCompat;
  }

  bool success = false;
  if (mScanRequestingNanoappInstanceId.has_value()) {
    LOGE("Active wifi scan request made while a request is in flight");
  } else if (getSettingState(Setting::WIFI_AVAILABLE) ==
             SettingState::DISABLED) {
    // Treat as success, but send an async failure per API contract.
    success = true;
    handleScanResponse(false /* pending */, CHRE_ERROR_FUNCTION_DISABLED);
  } else {
    success = mPlatformWifi.requestScan(params);
    if (!success) {
      LOGE("Wifi scan request failed");
    }
  }

  if (success) {
    mScanRequestingNanoappInstanceId = nanoapp->getInstanceId();
    mScanRequestingNanoappCookie = cookie;
    mLastScanRequestTime = SystemTime::getMonotonicTime();
    addWifiScanRequestLog(nanoapp->getInstanceId(), params);
  }

  return success;
}

void WifiRequestManager::handleScanMonitorStateChange(bool enabled,
                                                      uint8_t errorCode) {
  struct CallbackState {
    bool enabled;
    uint8_t errorCode;
  };

  auto callback = [](uint16_t /*type*/, void *data, void * /*extraData*/) {
    CallbackState cbState = NestedDataPtr<CallbackState>(data);
    EventLoopManagerSingleton::get()
        ->getWifiRequestManager()
        .handleScanMonitorStateChangeSync(cbState.enabled, cbState.errorCode);
  };

  CallbackState cbState = {};
  cbState.enabled = enabled;
  cbState.errorCode = errorCode;
  EventLoopManagerSingleton::get()->deferCallback(
      SystemCallbackType::WifiScanMonitorStateChange,
      NestedDataPtr<CallbackState>(cbState), callback);
}

void WifiRequestManager::handleScanResponse(bool pending, uint8_t errorCode) {
  struct CallbackState {
    bool pending;
    uint8_t errorCode;
  };

  auto callback = [](uint16_t /*type*/, void *data, void * /*extraData*/) {
    CallbackState cbState = NestedDataPtr<CallbackState>(data);
    EventLoopManagerSingleton::get()
        ->getWifiRequestManager()
        .handleScanResponseSync(cbState.pending, cbState.errorCode);
  };

  CallbackState cbState = {};
  cbState.pending = pending;
  cbState.errorCode = errorCode;
  EventLoopManagerSingleton::get()->deferCallback(
      SystemCallbackType::WifiRequestScanResponse,
      NestedDataPtr<CallbackState>(cbState), callback);
}

void WifiRequestManager::handleRangingEvent(
    uint8_t errorCode, struct chreWifiRangingEvent *event) {
  auto callback = [](uint16_t /*type*/, void *data, void *extraData) {
    uint8_t cbErrorCode = NestedDataPtr<uint8_t>(extraData);
    EventLoopManagerSingleton::get()
        ->getWifiRequestManager()
        .handleRangingEventSync(
            cbErrorCode, static_cast<struct chreWifiRangingEvent *>(data));
  };

  EventLoopManagerSingleton::get()->deferCallback(
      SystemCallbackType::WifiHandleRangingEvent, event, callback,
      NestedDataPtr<uint8_t>(errorCode));
}

void WifiRequestManager::handleScanEvent(struct chreWifiScanEvent *event) {
  auto callback = [](uint16_t /*type*/, void *data, void * /*extraData*/) {
    auto *scanEvent = static_cast<struct chreWifiScanEvent *>(data);
    EventLoopManagerSingleton::get()
        ->getWifiRequestManager()
        .postScanEventFatal(scanEvent);
  };

  EventLoopManagerSingleton::get()->deferCallback(
      SystemCallbackType::WifiHandleScanEvent, event, callback);
}

void WifiRequestManager::logStateToBuffer(DebugDumpWrapper &debugDump) const {
  debugDump.print("\nWifi: scan monitor %s\n",
                  scanMonitorIsEnabled() ? "enabled" : "disabled");

  if (scanMonitorIsEnabled()) {
    debugDump.print(" Wifi scan monitor enabled nanoapps:\n");
    for (uint32_t instanceId : mScanMonitorNanoapps) {
      debugDump.print("  nappId=%" PRIu32 "\n", instanceId);
    }
  }

  if (mScanRequestingNanoappInstanceId.has_value()) {
    debugDump.print(" Wifi request pending nanoappId=%" PRIu32 "\n",
                    mScanRequestingNanoappInstanceId.value());
  }

  if (!mPendingScanMonitorRequests.empty()) {
    debugDump.print(" Wifi transition queue:\n");
    for (const auto &transition : mPendingScanMonitorRequests) {
      debugDump.print("  enable=%s nappId=%" PRIu32 "\n",
                      transition.enable ? "true" : "false",
                      transition.nanoappInstanceId);
    }
  }

  debugDump.print(" Last %zu wifi scan requests:\n",
                  mWifiScanRequestLogs.size());
  static_assert(kNumWifiRequestLogs <= INT8_MAX,
                "kNumWifiRequestLogs must be <= INT8_MAX");
  for (int8_t i = static_cast<int8_t>(mWifiScanRequestLogs.size()) - 1; i >= 0;
       i--) {
    const auto &log = mWifiScanRequestLogs[static_cast<size_t>(i)];
    debugDump.print("  ts=%" PRIu64 " nappId=%" PRIu32 " scanType=%" PRIu8
                    " maxScanAge(ms)=%" PRIu64 "\n",
                    log.timestamp.toRawNanoseconds(), log.instanceId,
                    log.scanType, log.maxScanAgeMs.getMilliseconds());
  }
}

bool WifiRequestManager::scanMonitorIsEnabled() const {
  return !mScanMonitorNanoapps.empty();
}

bool WifiRequestManager::nanoappHasScanMonitorRequest(
    uint32_t instanceId, size_t *nanoappIndex) const {
  size_t index = mScanMonitorNanoapps.find(instanceId);
  bool hasScanMonitorRequest = (index != mScanMonitorNanoapps.size());
  if (hasScanMonitorRequest && nanoappIndex != nullptr) {
    *nanoappIndex = index;
  }

  return hasScanMonitorRequest;
}

bool WifiRequestManager::scanMonitorIsInRequestedState(
    bool requestedState, bool nanoappHasRequest) const {
  return (requestedState == scanMonitorIsEnabled() ||
          (!requestedState &&
           (!nanoappHasRequest || mScanMonitorNanoapps.size() > 1)));
}

bool WifiRequestManager::scanMonitorStateTransitionIsRequired(
    bool requestedState, bool nanoappHasRequest) const {
  return ((requestedState && mScanMonitorNanoapps.empty()) ||
          (!requestedState && nanoappHasRequest &&
           mScanMonitorNanoapps.size() == 1));
}

bool WifiRequestManager::addScanMonitorRequestToQueue(Nanoapp *nanoapp,
                                                      bool enable,
                                                      const void *cookie) {
  PendingScanMonitorRequest scanMonitorStateTransition;
  scanMonitorStateTransition.nanoappInstanceId = nanoapp->getInstanceId();
  scanMonitorStateTransition.cookie = cookie;
  scanMonitorStateTransition.enable = enable;

  bool success = mPendingScanMonitorRequests.push(scanMonitorStateTransition);
  if (!success) {
    LOGW("Too many scan monitor state transitions");
  }

  return success;
}

bool WifiRequestManager::updateNanoappScanMonitoringList(bool enable,
                                                         uint32_t instanceId) {
  bool success = true;
  Nanoapp *nanoapp =
      EventLoopManagerSingleton::get()->getEventLoop().findNanoappByInstanceId(
          instanceId);
  if (nanoapp == nullptr) {
    LOGW("Failed to update scan monitoring list for non-existent nanoapp");
  } else {
    size_t nanoappIndex;
    bool hasExistingRequest =
        nanoappHasScanMonitorRequest(instanceId, &nanoappIndex);
    if (enable) {
      if (!hasExistingRequest) {
        // The scan monitor was successfully enabled for this nanoapp and
        // there is no existing request. Add it to the list of scan monitoring
        // nanoapps.
        success = mScanMonitorNanoapps.push_back(instanceId);
        if (!success) {
          LOG_OOM();
        } else {
          nanoapp->registerForBroadcastEvent(CHRE_EVENT_WIFI_SCAN_RESULT);
        }
      }
    } else if (hasExistingRequest) {
      // The scan monitor was successfully disabled for a previously enabled
      // nanoapp. Remove it from the list of scan monitoring nanoapps.
      mScanMonitorNanoapps.erase(nanoappIndex);
      nanoapp->unregisterForBroadcastEvent(CHRE_EVENT_WIFI_SCAN_RESULT);
    }  // else disabling an inactive request, treat as success per the CHRE API.
  }

  return success;
}

bool WifiRequestManager::postScanMonitorAsyncResultEvent(
    uint32_t nanoappInstanceId, bool success, bool enable, uint8_t errorCode,
    const void *cookie) {
  // Allocate and post an event to the nanoapp requesting wifi.
  bool eventPosted = false;
  if (!success || updateNanoappScanMonitoringList(enable, nanoappInstanceId)) {
    chreAsyncResult *event = memoryAlloc<chreAsyncResult>();
    if (event == nullptr) {
      LOG_OOM();
    } else {
      event->requestType = CHRE_WIFI_REQUEST_TYPE_CONFIGURE_SCAN_MONITOR;
      event->success = success;
      event->errorCode = errorCode;
      event->reserved = 0;
      event->cookie = cookie;

      EventLoopManagerSingleton::get()->getEventLoop().postEventOrDie(
          CHRE_EVENT_WIFI_ASYNC_RESULT, event, freeEventDataCallback,
          nanoappInstanceId);
      eventPosted = true;
    }
  }

  return eventPosted;
}

void WifiRequestManager::postScanMonitorAsyncResultEventFatal(
    uint32_t nanoappInstanceId, bool success, bool enable, uint8_t errorCode,
    const void *cookie) {
  if (!postScanMonitorAsyncResultEvent(nanoappInstanceId, success, enable,
                                       errorCode, cookie)) {
    FATAL_ERROR("Failed to send WiFi scan monitor async result event");
  }
}

bool WifiRequestManager::postScanRequestAsyncResultEvent(
    uint32_t nanoappInstanceId, bool success, uint8_t errorCode,
    const void *cookie) {
  // TODO: the body of this function can be extracted to a common helper for use
  // across this function, postScanMonitorAsyncResultEvent,
  // postRangingAsyncResult, and GnssSession::postAsyncResultEvent
  bool eventPosted = false;
  chreAsyncResult *event = memoryAlloc<chreAsyncResult>();
  if (event == nullptr) {
    LOG_OOM();
  } else {
    event->requestType = CHRE_WIFI_REQUEST_TYPE_REQUEST_SCAN;
    event->success = success;
    event->errorCode = errorCode;
    event->reserved = 0;
    event->cookie = cookie;

    EventLoopManagerSingleton::get()->getEventLoop().postEventOrDie(
        CHRE_EVENT_WIFI_ASYNC_RESULT, event, freeEventDataCallback,
        nanoappInstanceId);
    eventPosted = true;
  }

  return eventPosted;
}

void WifiRequestManager::postScanRequestAsyncResultEventFatal(
    uint32_t nanoappInstanceId, bool success, uint8_t errorCode,
    const void *cookie) {
  if (!postScanRequestAsyncResultEvent(nanoappInstanceId, success, errorCode,
                                       cookie)) {
    FATAL_ERROR("Failed to send WiFi scan request async result event");
  }
}

void WifiRequestManager::postScanEventFatal(chreWifiScanEvent *event) {
  EventLoopManagerSingleton::get()->getEventLoop().postEventOrDie(
      CHRE_EVENT_WIFI_SCAN_RESULT, event, freeWifiScanEventCallback);
}

void WifiRequestManager::handleScanMonitorStateChangeSync(bool enabled,
                                                          uint8_t errorCode) {
  // Success is defined as having no errors ... in life ༼ つ ◕_◕ ༽つ
  bool success = (errorCode == CHRE_ERROR_NONE);

  // TODO(b/62904616): re-enable this assertion
  // CHRE_ASSERT_LOG(!mScanMonitorStateTransitions.empty(),
  //                "handleScanMonitorStateChangeSync called with no
  //                transitions");
  if (mPendingScanMonitorRequests.empty()) {
    LOGE(
        "WiFi PAL error: handleScanMonitorStateChangeSync called with no "
        "transitions (enabled %d errorCode %" PRIu8 ")",
        enabled, errorCode);
  }

  // Always check the front of the queue.
  if (!mPendingScanMonitorRequests.empty()) {
    const auto &stateTransition = mPendingScanMonitorRequests.front();
    success &= (stateTransition.enable == enabled);
    postScanMonitorAsyncResultEventFatal(stateTransition.nanoappInstanceId,
                                         success, stateTransition.enable,
                                         errorCode, stateTransition.cookie);
    mPendingScanMonitorRequests.pop();
  }

  while (!mPendingScanMonitorRequests.empty()) {
    const auto &stateTransition = mPendingScanMonitorRequests.front();
    bool hasScanMonitorRequest =
        nanoappHasScanMonitorRequest(stateTransition.nanoappInstanceId);
    if (scanMonitorIsInRequestedState(stateTransition.enable,
                                      hasScanMonitorRequest)) {
      // We are already in the target state so just post an event indicating
      // success
      postScanMonitorAsyncResultEventFatal(
          stateTransition.nanoappInstanceId, true /* success */,
          stateTransition.enable, CHRE_ERROR_NONE, stateTransition.cookie);
    } else if (scanMonitorStateTransitionIsRequired(stateTransition.enable,
                                                    hasScanMonitorRequest)) {
      if (mPlatformWifi.configureScanMonitor(stateTransition.enable)) {
        break;
      } else {
        postScanMonitorAsyncResultEventFatal(
            stateTransition.nanoappInstanceId, false /* success */,
            stateTransition.enable, CHRE_ERROR, stateTransition.cookie);
      }
    } else {
      CHRE_ASSERT_LOG(false, "Invalid scan monitor state");
      break;
    }

    mPendingScanMonitorRequests.pop();
  }
}

void WifiRequestManager::handleScanResponseSync(bool pending,
                                                uint8_t errorCode) {
  // TODO(b/65206783): re-enable this assertion
  // CHRE_ASSERT_LOG(mScanRequestingNanoappInstanceId.has_value(),
  //                "handleScanResponseSync called with no outstanding
  //                request");
  if (!mScanRequestingNanoappInstanceId.has_value()) {
    LOGE("handleScanResponseSync called with no outstanding request");
  }

  // TODO: raise this to CHRE_ASSERT_LOG
  if (!pending && errorCode == CHRE_ERROR_NONE) {
    LOGE("Invalid wifi scan response");
    errorCode = CHRE_ERROR;
  }

  if (mScanRequestingNanoappInstanceId.has_value()) {
    bool success = (pending && errorCode == CHRE_ERROR_NONE);
    if (!success) {
      LOGW("Wifi scan request failed: pending %d, errorCode %" PRIu8, pending,
           errorCode);
    }
    postScanRequestAsyncResultEventFatal(*mScanRequestingNanoappInstanceId,
                                         success, errorCode,
                                         mScanRequestingNanoappCookie);

    // Set a flag to indicate that results may be pending.
    mScanRequestResultsArePending = pending;

    if (pending) {
      Nanoapp *nanoapp =
          EventLoopManagerSingleton::get()
              ->getEventLoop()
              .findNanoappByInstanceId(*mScanRequestingNanoappInstanceId);
      if (nanoapp == nullptr) {
        LOGW("Received WiFi scan response for unknown nanoapp");
      } else {
        nanoapp->registerForBroadcastEvent(CHRE_EVENT_WIFI_SCAN_RESULT);
      }
    } else {
      // If the scan results are not pending, clear the nanoapp instance ID.
      // Otherwise, wait for the results to be delivered and then clear the
      // instance ID.
      mScanRequestingNanoappInstanceId.reset();
    }
  }
}

bool WifiRequestManager::postRangingAsyncResult(uint8_t errorCode) {
  bool eventPosted = false;

  if (mPendingRangingRequests.empty()) {
    LOGE("Unexpected ranging event callback");
  } else {
    auto *event = memoryAlloc<struct chreAsyncResult>();
    if (event == nullptr) {
      LOG_OOM();
    } else {
      const PendingRangingRequest &req = mPendingRangingRequests.front();

      event->requestType = CHRE_WIFI_REQUEST_TYPE_RANGING;
      event->success = (errorCode == CHRE_ERROR_NONE);
      event->errorCode = errorCode;
      event->reserved = 0;
      event->cookie = req.cookie;

      EventLoopManagerSingleton::get()->getEventLoop().postEventOrDie(
          CHRE_EVENT_WIFI_ASYNC_RESULT, event, freeEventDataCallback,
          req.nanoappInstanceId);
      eventPosted = true;
    }
  }

  return eventPosted;
}

bool WifiRequestManager::dispatchQueuedRangingRequest() {
  const PendingRangingRequest &req = mPendingRangingRequests.front();
  struct chreWifiRangingParams params = {};
  params.targetListLen = static_cast<uint8_t>(req.targetList.size());
  params.targetList = req.targetList.data();

  bool success = false;
  if (getSettingState(Setting::LOCATION) == SettingState::DISABLED) {
    postRangingAsyncResult(CHRE_ERROR_FUNCTION_DISABLED);
    mPendingRangingRequests.pop();
  } else if (!mPlatformWifi.requestRanging(&params)) {
    LOGE("Failed to issue queued ranging result");
    postRangingAsyncResult(CHRE_ERROR);
    mPendingRangingRequests.pop();
  } else {
    success = true;
    mRangingResponseTimeout = SystemTime::getMonotonicTime() +
                              Nanoseconds(CHRE_WIFI_RANGING_RESULT_TIMEOUT_NS);
  }

  return success;
}

void WifiRequestManager::handleRangingEventSync(
    uint8_t errorCode, struct chreWifiRangingEvent *event) {
  if (getSettingState(Setting::LOCATION) == SettingState::DISABLED) {
    errorCode = CHRE_ERROR_FUNCTION_DISABLED;
  }

  if (postRangingAsyncResult(errorCode)) {
    if (errorCode != CHRE_ERROR_NONE) {
      LOGW("RTT ranging failed with error %d", errorCode);
      if (event != nullptr) {
        freeWifiRangingEventCallback(CHRE_EVENT_WIFI_RANGING_RESULT, event);
      }
    } else {
      EventLoopManagerSingleton::get()->getEventLoop().postEventOrDie(
          CHRE_EVENT_WIFI_RANGING_RESULT, event, freeWifiRangingEventCallback,
          mPendingRangingRequests.front().nanoappInstanceId);
    }
    mPendingRangingRequests.pop();
  }

  // If we have any pending requests, try issuing them to the platform until the
  // first one succeeds
  while (!mPendingRangingRequests.empty() && !dispatchQueuedRangingRequest())
    ;
}

void WifiRequestManager::handleFreeWifiScanEvent(chreWifiScanEvent *scanEvent) {
  if (mScanRequestResultsArePending) {
    // Reset the event distribution logic once an entire scan event has been
    // received and processed by the nanoapp requesting the scan event.
    mScanEventResultCountAccumulator += scanEvent->resultCount;
    if (mScanEventResultCountAccumulator >= scanEvent->resultTotal) {
      mScanEventResultCountAccumulator = 0;
      mScanRequestResultsArePending = false;
    }

    if (!mScanRequestResultsArePending &&
        mScanRequestingNanoappInstanceId.has_value()) {
      Nanoapp *nanoapp =
          EventLoopManagerSingleton::get()
              ->getEventLoop()
              .findNanoappByInstanceId(*mScanRequestingNanoappInstanceId);
      if (nanoapp == nullptr) {
        LOGW("Attempted to unsubscribe unknown nanoapp from WiFi scan events");
      } else if (!nanoappHasScanMonitorRequest(
                     *mScanRequestingNanoappInstanceId)) {
        nanoapp->unregisterForBroadcastEvent(CHRE_EVENT_WIFI_SCAN_RESULT);
      }

      mScanRequestingNanoappInstanceId.reset();
    }
  }

  mPlatformWifi.releaseScanEvent(scanEvent);
}

void WifiRequestManager::addWifiScanRequestLog(
    uint32_t nanoappInstanceId, const chreWifiScanParams *params) {
  mWifiScanRequestLogs.kick_push(
      WifiScanRequestLog(SystemTime::getMonotonicTime(), nanoappInstanceId,
                         static_cast<chreWifiScanType>(params->scanType),
                         static_cast<Milliseconds>(params->maxScanAgeMs)));
}

void WifiRequestManager::freeWifiScanEventCallback(uint16_t /* eventType */,
                                                   void *eventData) {
  auto *scanEvent = static_cast<struct chreWifiScanEvent *>(eventData);
  EventLoopManagerSingleton::get()
      ->getWifiRequestManager()
      .handleFreeWifiScanEvent(scanEvent);
}

void WifiRequestManager::freeWifiRangingEventCallback(uint16_t /* eventType */,
                                                      void *eventData) {
  auto *event = static_cast<struct chreWifiRangingEvent *>(eventData);
  EventLoopManagerSingleton::get()
      ->getWifiRequestManager()
      .mPlatformWifi.releaseRangingEvent(event);
}

}  // namespace chre<|MERGE_RESOLUTION|>--- conflicted
+++ resolved
@@ -16,6 +16,7 @@
 
 #include <cinttypes>
 #include <cstddef>
+#include <cstdint>
 #include <cstring>
 
 #include "chre/core/event_loop_manager.h"
@@ -27,6 +28,8 @@
 #include "chre/util/nested_data_ptr.h"
 #include "chre/util/system/debug_dump.h"
 #include "chre_api/chre/version.h"
+#include "include/chre/core/event_loop_common.h"
+#include "include/chre/core/wifi_request_manager.h"
 
 namespace chre {
 
@@ -52,7 +55,7 @@
   CHRE_ASSERT(nanoapp);
 
   bool success = false;
-  uint32_t instanceId = nanoapp->getInstanceId();
+  uint16_t instanceId = nanoapp->getInstanceId();
   bool hasScanMonitorRequest = nanoappHasScanMonitorRequest(instanceId);
   if (!mPendingScanMonitorRequests.empty()) {
     success = addScanMonitorRequestToQueue(nanoapp, enable, cookie);
@@ -68,7 +71,7 @@
       success = mPlatformWifi.configureScanMonitor(enable);
       if (!success) {
         mPendingScanMonitorRequests.pop_back();
-        LOGE("Failed to enable the scan monitor for nanoapp instance %" PRIu32,
+        LOGE("Failed to enable the scan monitor for nanoapp instance %" PRIu16,
              instanceId);
       }
     }
@@ -79,11 +82,6 @@
   return success;
 }
 
-<<<<<<< HEAD
-bool WifiRequestManager::requestRanging(
-    Nanoapp *nanoapp, const struct chreWifiRangingParams *params,
-    const void *cookie) {
-=======
 uint32_t WifiRequestManager::disableAllSubscriptions(Nanoapp *nanoapp) {
   uint32_t numSubscriptionsDisabled = 0;
 
@@ -160,8 +158,8 @@
                                         Nanoapp *nanoapp,
                                         const void *rangingParams,
                                         const void *cookie) {
->>>>>>> c14f1165
   CHRE_ASSERT(nanoapp);
+  CHRE_ASSERT(rangingParams);
 
   bool success = false;
   if (!mPendingRangingRequests.emplace()) {
@@ -173,13 +171,14 @@
 
     if (mPendingRangingRequests.size() == 1) {
       // First in line; dispatch request immediately
-      if (getSettingState(Setting::LOCATION) == SettingState::DISABLED) {
+      if (!areRequiredSettingsEnabled()) {
         // Treat as success but post async failure per API.
         success = true;
         postRangingAsyncResult(CHRE_ERROR_FUNCTION_DISABLED);
         mPendingRangingRequests.pop_back();
-      } else if (!mPlatformWifi.requestRanging(params)) {
-        LOGE("WiFi RTT request failed");
+      } else if (!requestRangingByType(rangingType, rangingParams)) {
+        LOGE("WiFi ranging request of type %d failed",
+             static_cast<int>(rangingType));
         mPendingRangingRequests.pop_back();
       } else {
         success = true;
@@ -193,15 +192,13 @@
       // contract
       CHRE_ASSERT_LOG(SystemTime::getMonotonicTime() <= mRangingResponseTimeout,
                       "WiFi platform didn't give callback in time");
-      success =
-          req.targetList.copy_array(params->targetList, params->targetListLen);
+      success = updateRangingRequest(rangingType, req, rangingParams);
       if (!success) {
         LOG_OOM();
         mPendingRangingRequests.pop_back();
       }
     }
   }
-
   return success;
 }
 
@@ -231,9 +228,16 @@
 
   bool success = false;
   if (mScanRequestingNanoappInstanceId.has_value()) {
-    LOGE("Active wifi scan request made while a request is in flight");
-  } else if (getSettingState(Setting::WIFI_AVAILABLE) ==
-             SettingState::DISABLED) {
+    LOGE("Active wifi scan request made by 0x%" PRIx64
+         " while a request by 0x%" PRIx64 " is in flight",
+         nanoapp->getAppId(),
+         EventLoopManagerSingleton::get()
+             ->getEventLoop()
+             .findNanoappByInstanceId(mScanRequestingNanoappInstanceId.value())
+             ->getAppId());
+  } else if (!EventLoopManagerSingleton::get()
+                  ->getSettingManager()
+                  .getSettingEnabled(Setting::WIFI_AVAILABLE)) {
     // Treat as success, but send an async failure per API contract.
     success = true;
     handleScanResponse(false /* pending */, CHRE_ERROR_FUNCTION_DISABLED);
@@ -324,26 +328,231 @@
       SystemCallbackType::WifiHandleScanEvent, event, callback);
 }
 
+void WifiRequestManager::handleNanServiceIdentifierEventSync(
+    uint8_t errorCode, uint32_t subscriptionId) {
+  if (!mPendingNanSubscribeRequests.empty()) {
+    auto &req = mPendingNanSubscribeRequests.front();
+    chreWifiNanIdentifierEvent *event =
+        memoryAlloc<chreWifiNanIdentifierEvent>();
+
+    if (event == nullptr) {
+      LOG_OOM();
+    } else {
+      event->id = subscriptionId;
+      event->result.requestType = CHRE_WIFI_REQUEST_TYPE_NAN_SUBSCRIBE;
+      event->result.success = (errorCode == CHRE_ERROR_NONE);
+      event->result.errorCode = errorCode;
+      event->result.cookie = req.cookie;
+
+      if (errorCode == CHRE_ERROR_NONE) {
+        // It is assumed that the NAN discovery engine guarantees a unique ID
+        // for each subscription - avoid redundant checks on uniqueness here.
+        if (!mNanoappSubscriptions.push_back(NanoappNanSubscriptions(
+                req.nanoappInstanceId, subscriptionId))) {
+          LOG_OOM();
+          // Even though the subscription request was able to successfully
+          // obtain an ID, CHRE ran out of memory and couldn't store the
+          // instance ID - subscription ID pair. Indicate this in the event
+          // result.
+          // TODO(b/204226580): Cancel the subscription if we run out of
+          // memory.
+          event->result.errorCode = CHRE_ERROR_NO_MEMORY;
+        }
+      }
+
+      EventLoopManagerSingleton::get()->getEventLoop().postEventOrDie(
+          CHRE_EVENT_WIFI_NAN_IDENTIFIER_RESULT, event, freeEventDataCallback,
+          req.nanoappInstanceId);
+    }
+
+    mPendingNanSubscribeRequests.pop();
+    dispatchQueuedNanSubscribeRequestWithRetry();
+  } else {
+    LOGE("Received a NAN identifier event with no pending request!");
+  }
+}
+
+void WifiRequestManager::handleNanServiceIdentifierEvent(
+    uint8_t errorCode, uint32_t subscriptionId) {
+  auto callback = [](uint16_t /*type*/, void *data, void *extraData) {
+    uint8_t errorCode = NestedDataPtr<uint8_t>(data);
+    uint32_t subscriptionId = NestedDataPtr<uint32_t>(extraData);
+    EventLoopManagerSingleton::get()
+        ->getWifiRequestManager()
+        .handleNanServiceIdentifierEventSync(errorCode, subscriptionId);
+  };
+
+  EventLoopManagerSingleton::get()->deferCallback(
+      SystemCallbackType::WifiNanServiceIdEvent,
+      NestedDataPtr<uint8_t>(errorCode), callback,
+      NestedDataPtr<uint32_t>(subscriptionId));
+}
+
+bool WifiRequestManager::getNappIdFromSubscriptionId(
+    uint32_t subscriptionId, uint16_t *nanoappInstanceId) {
+  bool success = false;
+  for (auto &sub : mNanoappSubscriptions) {
+    if (sub.subscriptionId == subscriptionId) {
+      *nanoappInstanceId = sub.nanoappInstanceId;
+      success = true;
+      break;
+    }
+  }
+  return success;
+}
+
+void WifiRequestManager::handleNanServiceDiscoveryEventSync(
+    struct chreWifiNanDiscoveryEvent *event) {
+  CHRE_ASSERT(event != nullptr);
+  uint16_t nanoappInstanceId;
+  if (getNappIdFromSubscriptionId(event->subscribeId, &nanoappInstanceId)) {
+    EventLoopManagerSingleton::get()->getEventLoop().postEventOrDie(
+        CHRE_EVENT_WIFI_NAN_DISCOVERY_RESULT, event,
+        freeNanDiscoveryEventCallback, nanoappInstanceId);
+  } else {
+    LOGE("Failed to find a nanoapp owning subscription ID %" PRIu32,
+         event->subscribeId);
+  }
+}
+
+void WifiRequestManager::handleNanServiceDiscoveryEvent(
+    struct chreWifiNanDiscoveryEvent *event) {
+  auto callback = [](uint16_t /*type*/, void *data, void * /*extraData*/) {
+    auto *event = static_cast<chreWifiNanDiscoveryEvent *>(data);
+    EventLoopManagerSingleton::get()
+        ->getWifiRequestManager()
+        .handleNanServiceDiscoveryEventSync(event);
+  };
+
+  EventLoopManagerSingleton::get()->deferCallback(
+      SystemCallbackType::WifiNanServiceDiscoveryEvent, event, callback);
+}
+
+void WifiRequestManager::handleNanServiceLostEventSync(uint32_t subscriptionId,
+                                                       uint32_t publisherId) {
+  uint16_t nanoappInstanceId;
+  if (getNappIdFromSubscriptionId(subscriptionId, &nanoappInstanceId)) {
+    chreWifiNanSessionLostEvent *event =
+        memoryAlloc<chreWifiNanSessionLostEvent>();
+    if (event == nullptr) {
+      LOG_OOM();
+    } else {
+      event->id = subscriptionId;
+      event->peerId = publisherId;
+      EventLoopManagerSingleton::get()->getEventLoop().postEventOrDie(
+          CHRE_EVENT_WIFI_NAN_SESSION_LOST, event, freeEventDataCallback,
+          nanoappInstanceId);
+    }
+  } else {
+    LOGE("Failed to find a nanoapp owning subscription ID %" PRIu32,
+         subscriptionId);
+  }
+}
+
+void WifiRequestManager::handleNanServiceLostEvent(uint32_t subscriptionId,
+                                                   uint32_t publisherId) {
+  auto callback = [](uint16_t /*type*/, void *data, void *extraData) {
+    auto subscriptionId = NestedDataPtr<uint32_t>(data);
+    auto publisherId = NestedDataPtr<uint32_t>(extraData);
+    EventLoopManagerSingleton::get()
+        ->getWifiRequestManager()
+        .handleNanServiceLostEventSync(subscriptionId, publisherId);
+  };
+
+  EventLoopManagerSingleton::get()->deferCallback(
+      SystemCallbackType::WifiNanServiceSessionLostEvent,
+      NestedDataPtr<uint32_t>(subscriptionId), callback,
+      NestedDataPtr<uint32_t>(publisherId));
+}
+
+void WifiRequestManager::handleNanServiceTerminatedEventSync(
+    uint8_t errorCode, uint32_t subscriptionId) {
+  uint16_t nanoappInstanceId;
+  if (getNappIdFromSubscriptionId(subscriptionId, &nanoappInstanceId)) {
+    chreWifiNanSessionTerminatedEvent *event =
+        memoryAlloc<chreWifiNanSessionTerminatedEvent>();
+    if (event == nullptr) {
+      LOG_OOM();
+    } else {
+      event->id = subscriptionId;
+      event->reason = errorCode;
+      EventLoopManagerSingleton::get()->getEventLoop().postEventOrDie(
+          CHRE_EVENT_WIFI_NAN_SESSION_TERMINATED, event, freeEventDataCallback,
+          nanoappInstanceId);
+    }
+  } else {
+    LOGE("Failed to find a nanoapp owning subscription ID %" PRIu32,
+         subscriptionId);
+  }
+}
+
+void WifiRequestManager::handleNanServiceSubscriptionCanceledEventSync(
+    uint8_t errorCode, uint32_t subscriptionId) {
+  for (size_t i = 0; i < mNanoappSubscriptions.size(); ++i) {
+    if (mNanoappSubscriptions[i].subscriptionId == subscriptionId) {
+      if (errorCode != CHRE_ERROR_NONE) {
+        LOGE("Subscription %" PRIu32 " cancelation error: %" PRIu8,
+             subscriptionId, errorCode);
+      }
+      mNanoappSubscriptions.erase(i);
+      break;
+    }
+  }
+}
+
+void WifiRequestManager::handleNanServiceTerminatedEvent(
+    uint8_t errorCode, uint32_t subscriptionId) {
+  auto callback = [](uint16_t /*type*/, void *data, void *extraData) {
+    auto errorCode = NestedDataPtr<uint8_t>(data);
+    auto subscriptionId = NestedDataPtr<uint32_t>(extraData);
+    EventLoopManagerSingleton::get()
+        ->getWifiRequestManager()
+        .handleNanServiceTerminatedEventSync(errorCode, subscriptionId);
+  };
+
+  EventLoopManagerSingleton::get()->deferCallback(
+      SystemCallbackType::WifiNanServiceTerminatedEvent,
+      NestedDataPtr<uint8_t>(errorCode), callback,
+      NestedDataPtr<uint32_t>(subscriptionId));
+}
+
+void WifiRequestManager::handleNanServiceSubscriptionCanceledEvent(
+    uint8_t errorCode, uint32_t subscriptionId) {
+  auto callback = [](uint16_t /*type*/, void *data, void *extraData) {
+    auto errorCode = NestedDataPtr<uint8_t>(data);
+    auto subscriptionId = NestedDataPtr<uint32_t>(extraData);
+    EventLoopManagerSingleton::get()
+        ->getWifiRequestManager()
+        .handleNanServiceSubscriptionCanceledEventSync(errorCode,
+                                                       subscriptionId);
+  };
+
+  EventLoopManagerSingleton::get()->deferCallback(
+      SystemCallbackType::WifiNanServiceTerminatedEvent,
+      NestedDataPtr<uint8_t>(errorCode), callback,
+      NestedDataPtr<uint32_t>(subscriptionId));
+}
+
 void WifiRequestManager::logStateToBuffer(DebugDumpWrapper &debugDump) const {
   debugDump.print("\nWifi: scan monitor %s\n",
                   scanMonitorIsEnabled() ? "enabled" : "disabled");
 
   if (scanMonitorIsEnabled()) {
     debugDump.print(" Wifi scan monitor enabled nanoapps:\n");
-    for (uint32_t instanceId : mScanMonitorNanoapps) {
-      debugDump.print("  nappId=%" PRIu32 "\n", instanceId);
+    for (uint16_t instanceId : mScanMonitorNanoapps) {
+      debugDump.print("  nappId=%" PRIu16 "\n", instanceId);
     }
   }
 
   if (mScanRequestingNanoappInstanceId.has_value()) {
-    debugDump.print(" Wifi request pending nanoappId=%" PRIu32 "\n",
+    debugDump.print(" Wifi request pending nanoappId=%" PRIu16 "\n",
                     mScanRequestingNanoappInstanceId.value());
   }
 
   if (!mPendingScanMonitorRequests.empty()) {
     debugDump.print(" Wifi transition queue:\n");
     for (const auto &transition : mPendingScanMonitorRequests) {
-      debugDump.print("  enable=%s nappId=%" PRIu32 "\n",
+      debugDump.print("  enable=%s nappId=%" PRIu16 "\n",
                       transition.enable ? "true" : "false",
                       transition.nanoappInstanceId);
     }
@@ -356,11 +565,38 @@
   for (int8_t i = static_cast<int8_t>(mWifiScanRequestLogs.size()) - 1; i >= 0;
        i--) {
     const auto &log = mWifiScanRequestLogs[static_cast<size_t>(i)];
-    debugDump.print("  ts=%" PRIu64 " nappId=%" PRIu32 " scanType=%" PRIu8
+    debugDump.print("  ts=%" PRIu64 " nappId=%" PRIu16 " scanType=%" PRIu8
                     " maxScanAge(ms)=%" PRIu64 "\n",
                     log.timestamp.toRawNanoseconds(), log.instanceId,
                     log.scanType, log.maxScanAgeMs.getMilliseconds());
   }
+
+  debugDump.print(" Last scan event @ %" PRIu64 " ms\n",
+                  mLastScanEventTime.getMilliseconds());
+
+  debugDump.print(" API error distribution (error-code indexed):\n");
+  debugDump.print("   Scan monitor:\n");
+  debugDump.logErrorHistogram(mScanMonitorErrorHistogram,
+                              ARRAY_SIZE(mScanMonitorErrorHistogram));
+  debugDump.print("   Active Scan:\n");
+  debugDump.logErrorHistogram(mActiveScanErrorHistogram,
+                              ARRAY_SIZE(mActiveScanErrorHistogram));
+
+  if (!mNanoappSubscriptions.empty()) {
+    debugDump.print(" Active NAN service subscriptions:\n");
+    for (const auto &sub : mNanoappSubscriptions) {
+      debugDump.print("  nappID=%" PRIu16 " sub ID=%" PRIu32 "\n",
+                      sub.nanoappInstanceId, sub.subscriptionId);
+    }
+  }
+
+  if (!mPendingNanSubscribeRequests.empty()) {
+    debugDump.print(" Pending NAN service subscriptions:\n");
+    for (const auto &req : mPendingNanSubscribeRequests) {
+      debugDump.print("  nappID=%" PRIu16 " (type %" PRIu8 ") to svc: %s\n",
+                      req.nanoappInstanceId, req.type, req.service.data());
+    }
+  }
 }
 
 bool WifiRequestManager::scanMonitorIsEnabled() const {
@@ -368,7 +604,7 @@
 }
 
 bool WifiRequestManager::nanoappHasScanMonitorRequest(
-    uint32_t instanceId, size_t *nanoappIndex) const {
+    uint16_t instanceId, size_t *nanoappIndex) const {
   size_t index = mScanMonitorNanoapps.find(instanceId);
   bool hasScanMonitorRequest = (index != mScanMonitorNanoapps.size());
   if (hasScanMonitorRequest && nanoappIndex != nullptr) {
@@ -408,8 +644,23 @@
   return success;
 }
 
+bool WifiRequestManager::nanoappHasPendingScanMonitorRequest(
+    uint16_t instanceId) const {
+  const int numRequests = static_cast<int>(mPendingScanMonitorRequests.size());
+  for (int i = numRequests - 1; i >= 0; i--) {
+    const PendingScanMonitorRequest &request =
+        mPendingScanMonitorRequests[static_cast<size_t>(i)];
+    // The last pending request determines the state of the scan monitoring.
+    if (request.nanoappInstanceId == instanceId) {
+      return request.enable;
+    }
+  }
+
+  return false;
+}
+
 bool WifiRequestManager::updateNanoappScanMonitoringList(bool enable,
-                                                         uint32_t instanceId) {
+                                                         uint16_t instanceId) {
   bool success = true;
   Nanoapp *nanoapp =
       EventLoopManagerSingleton::get()->getEventLoop().findNanoappByInstanceId(
@@ -444,7 +695,7 @@
 }
 
 bool WifiRequestManager::postScanMonitorAsyncResultEvent(
-    uint32_t nanoappInstanceId, bool success, bool enable, uint8_t errorCode,
+    uint16_t nanoappInstanceId, bool success, bool enable, uint8_t errorCode,
     const void *cookie) {
   // Allocate and post an event to the nanoapp requesting wifi.
   bool eventPosted = false;
@@ -459,6 +710,8 @@
       event->reserved = 0;
       event->cookie = cookie;
 
+      mScanMonitorErrorHistogram[errorCode]++;
+
       EventLoopManagerSingleton::get()->getEventLoop().postEventOrDie(
           CHRE_EVENT_WIFI_ASYNC_RESULT, event, freeEventDataCallback,
           nanoappInstanceId);
@@ -470,7 +723,7 @@
 }
 
 void WifiRequestManager::postScanMonitorAsyncResultEventFatal(
-    uint32_t nanoappInstanceId, bool success, bool enable, uint8_t errorCode,
+    uint16_t nanoappInstanceId, bool success, bool enable, uint8_t errorCode,
     const void *cookie) {
   if (!postScanMonitorAsyncResultEvent(nanoappInstanceId, success, enable,
                                        errorCode, cookie)) {
@@ -479,7 +732,7 @@
 }
 
 bool WifiRequestManager::postScanRequestAsyncResultEvent(
-    uint32_t nanoappInstanceId, bool success, uint8_t errorCode,
+    uint16_t nanoappInstanceId, bool success, uint8_t errorCode,
     const void *cookie) {
   // TODO: the body of this function can be extracted to a common helper for use
   // across this function, postScanMonitorAsyncResultEvent,
@@ -495,6 +748,8 @@
     event->reserved = 0;
     event->cookie = cookie;
 
+    mActiveScanErrorHistogram[errorCode]++;
+
     EventLoopManagerSingleton::get()->getEventLoop().postEventOrDie(
         CHRE_EVENT_WIFI_ASYNC_RESULT, event, freeEventDataCallback,
         nanoappInstanceId);
@@ -505,7 +760,7 @@
 }
 
 void WifiRequestManager::postScanRequestAsyncResultEventFatal(
-    uint32_t nanoappInstanceId, bool success, uint8_t errorCode,
+    uint16_t nanoappInstanceId, bool success, uint8_t errorCode,
     const void *cookie) {
   if (!postScanRequestAsyncResultEvent(nanoappInstanceId, success, errorCode,
                                        cookie)) {
@@ -514,6 +769,7 @@
 }
 
 void WifiRequestManager::postScanEventFatal(chreWifiScanEvent *event) {
+  mLastScanEventTime = Milliseconds(SystemTime::getMonotonicTime());
   EventLoopManagerSingleton::get()->getEventLoop().postEventOrDie(
       CHRE_EVENT_WIFI_SCAN_RESULT, event, freeWifiScanEventCallback);
 }
@@ -573,6 +829,25 @@
   }
 }
 
+void WifiRequestManager::postNanAsyncResultEvent(uint16_t nanoappInstanceId,
+                                                 uint8_t requestType,
+                                                 bool success,
+                                                 uint8_t errorCode,
+                                                 const void *cookie) {
+  chreAsyncResult *event = memoryAlloc<chreAsyncResult>();
+  if (event == nullptr) {
+    LOG_OOM();
+  } else {
+    event->requestType = requestType;
+    event->cookie = cookie;
+    event->errorCode = errorCode;
+    event->success = success;
+
+    EventLoopManagerSingleton::get()->getEventLoop().postEventOrDie(
+        CHRE_EVENT_WIFI_ASYNC_RESULT, event, freeEventDataCallback,
+        nanoappInstanceId);
+  }
+}
 void WifiRequestManager::handleScanResponseSync(bool pending,
                                                 uint8_t errorCode) {
   // TODO(b/65206783): re-enable this assertion
@@ -650,31 +925,64 @@
 }
 
 bool WifiRequestManager::dispatchQueuedRangingRequest() {
-  const PendingRangingRequest &req = mPendingRangingRequests.front();
-  struct chreWifiRangingParams params = {};
-  params.targetListLen = static_cast<uint8_t>(req.targetList.size());
-  params.targetList = req.targetList.data();
-
   bool success = false;
-  if (getSettingState(Setting::LOCATION) == SettingState::DISABLED) {
-    postRangingAsyncResult(CHRE_ERROR_FUNCTION_DISABLED);
-    mPendingRangingRequests.pop();
-  } else if (!mPlatformWifi.requestRanging(&params)) {
-    LOGE("Failed to issue queued ranging result");
-    postRangingAsyncResult(CHRE_ERROR);
-    mPendingRangingRequests.pop();
+  uint8_t asyncError = CHRE_ERROR_NONE;
+  PendingRangingRequest &req = mPendingRangingRequests.front();
+
+  if (!areRequiredSettingsEnabled()) {
+    asyncError = CHRE_ERROR_FUNCTION_DISABLED;
+  } else if (!sendRangingRequest(req)) {
+    asyncError = CHRE_ERROR;
   } else {
     success = true;
     mRangingResponseTimeout = SystemTime::getMonotonicTime() +
                               Nanoseconds(CHRE_WIFI_RANGING_RESULT_TIMEOUT_NS);
   }
 
-  return success;
+  if (asyncError != CHRE_ERROR_NONE) {
+    postRangingAsyncResult(asyncError);
+    mPendingRangingRequests.pop();
+  }
+
+  return success;
+}
+
+bool WifiRequestManager::dispatchQueuedNanSubscribeRequest() {
+  bool success = false;
+
+  if (!mPendingNanSubscribeRequests.empty()) {
+    uint8_t asyncError = CHRE_ERROR_NONE;
+    const auto &req = mPendingNanSubscribeRequests.front();
+    struct chreWifiNanSubscribeConfig config = {};
+    buildNanSubscribeConfigFromRequest(req, &config);
+
+    if (!areRequiredSettingsEnabled()) {
+      asyncError = CHRE_ERROR_FUNCTION_DISABLED;
+    } else if (!mPlatformWifi.nanSubscribe(&config)) {
+      asyncError = CHRE_ERROR;
+    }
+
+    if (asyncError != CHRE_ERROR_NONE) {
+      postNanAsyncResultEvent(req.nanoappInstanceId,
+                              CHRE_WIFI_REQUEST_TYPE_NAN_SUBSCRIBE,
+                              false /*success*/, asyncError, req.cookie);
+      mPendingNanSubscribeRequests.pop();
+    } else {
+      success = true;
+    }
+  }
+  return success;
+}
+
+void WifiRequestManager::dispatchQueuedNanSubscribeRequestWithRetry() {
+  while (!mPendingNanSubscribeRequests.empty() &&
+         !dispatchQueuedNanSubscribeRequest())
+    ;
 }
 
 void WifiRequestManager::handleRangingEventSync(
     uint8_t errorCode, struct chreWifiRangingEvent *event) {
-  if (getSettingState(Setting::LOCATION) == SettingState::DISABLED) {
+  if (!areRequiredSettingsEnabled()) {
     errorCode = CHRE_ERROR_FUNCTION_DISABLED;
   }
 
@@ -693,7 +1001,7 @@
   }
 
   // If we have any pending requests, try issuing them to the platform until the
-  // first one succeeds
+  // first one succeeds.
   while (!mPendingRangingRequests.empty() && !dispatchQueuedRangingRequest())
     ;
 }
@@ -729,7 +1037,7 @@
 }
 
 void WifiRequestManager::addWifiScanRequestLog(
-    uint32_t nanoappInstanceId, const chreWifiScanParams *params) {
+    uint16_t nanoappInstanceId, const chreWifiScanParams *params) {
   mWifiScanRequestLogs.kick_push(
       WifiScanRequestLog(SystemTime::getMonotonicTime(), nanoappInstanceId,
                          static_cast<chreWifiScanType>(params->scanType),
@@ -752,4 +1060,188 @@
       .mPlatformWifi.releaseRangingEvent(event);
 }
 
+void WifiRequestManager::freeNanDiscoveryEventCallback(uint16_t /* eventType */,
+                                                       void *eventData) {
+  auto *event = static_cast<struct chreWifiNanDiscoveryEvent *>(eventData);
+  EventLoopManagerSingleton::get()
+      ->getWifiRequestManager()
+      .mPlatformWifi.releaseNanDiscoveryEvent(event);
+}
+
+bool WifiRequestManager::nanSubscribe(
+    Nanoapp *nanoapp, const struct chreWifiNanSubscribeConfig *config,
+    const void *cookie) {
+  CHRE_ASSERT(nanoapp);
+
+  bool success = false;
+
+  if (!areRequiredSettingsEnabled()) {
+    success = true;
+    postNanAsyncResultEvent(
+        nanoapp->getInstanceId(), CHRE_WIFI_REQUEST_TYPE_NAN_SUBSCRIBE,
+        false /*success*/, CHRE_ERROR_FUNCTION_DISABLED, cookie);
+  } else {
+    if (!mPendingNanSubscribeRequests.emplace()) {
+      LOG_OOM();
+    } else {
+      auto &req = mPendingNanSubscribeRequests.back();
+      req.nanoappInstanceId = nanoapp->getInstanceId();
+      req.cookie = cookie;
+      if (!copyNanSubscribeConfigToRequest(req, config)) {
+        LOG_OOM();
+      }
+
+      if (mNanIsAvailable) {
+        if (mPendingNanSubscribeRequests.size() == 1) {
+          // First in line; dispatch request immediately.
+          success = mPlatformWifi.nanSubscribe(config);
+          if (!success) {
+            mPendingNanSubscribeRequests.pop_back();
+          }
+        } else {
+          success = true;
+        }
+      } else {
+        success = true;
+        sendNanConfiguration(true /*enable*/);
+      }
+    }
+  }
+  return success;
+}
+
+bool WifiRequestManager::nanSubscribeCancel(Nanoapp *nanoapp,
+                                            uint32_t subscriptionId) {
+  bool success = false;
+  for (size_t i = 0; i < mNanoappSubscriptions.size(); ++i) {
+    if (mNanoappSubscriptions[i].subscriptionId == subscriptionId &&
+        mNanoappSubscriptions[i].nanoappInstanceId ==
+            nanoapp->getInstanceId()) {
+      success = mPlatformWifi.nanSubscribeCancel(subscriptionId);
+      break;
+    }
+  }
+
+  if (!success) {
+    LOGE("Failed to cancel subscription %" PRIu32 " for napp %" PRIu16,
+         subscriptionId, nanoapp->getInstanceId());
+  }
+
+  return success;
+}
+
+bool WifiRequestManager::copyNanSubscribeConfigToRequest(
+    PendingNanSubscribeRequest &req,
+    const struct chreWifiNanSubscribeConfig *config) {
+  bool success = false;
+  req.type = config->subscribeType;
+
+  if (req.service.copy_array(config->service,
+                             std::strlen(config->service) + 1) &&
+      req.serviceSpecificInfo.copy_array(config->serviceSpecificInfo,
+                                         config->serviceSpecificInfoSize) &&
+      req.matchFilter.copy_array(config->matchFilter,
+                                 config->matchFilterLength)) {
+    success = true;
+  } else {
+    LOG_OOM();
+  }
+
+  return success;
+}
+
+void WifiRequestManager::buildNanSubscribeConfigFromRequest(
+    const PendingNanSubscribeRequest &req,
+    struct chreWifiNanSubscribeConfig *config) {
+  config->subscribeType = req.type;
+  config->service = req.service.data();
+  config->serviceSpecificInfo = req.serviceSpecificInfo.data();
+  config->serviceSpecificInfoSize =
+      static_cast<uint32_t>(req.serviceSpecificInfo.size());
+  config->matchFilter = req.matchFilter.data();
+  config->matchFilterLength = static_cast<uint32_t>(req.matchFilter.size());
+}
+
+inline bool WifiRequestManager::areRequiredSettingsEnabled() {
+  SettingManager &settingManager =
+      EventLoopManagerSingleton::get()->getSettingManager();
+  return settingManager.getSettingEnabled(Setting::LOCATION) &&
+         settingManager.getSettingEnabled(Setting::WIFI_AVAILABLE);
+}
+
+void WifiRequestManager::cancelNanSubscriptionsAndInformNanoapps() {
+  for (size_t i = 0; i < mNanoappSubscriptions.size(); ++i) {
+    chreWifiNanSessionTerminatedEvent *event =
+        memoryAlloc<chreWifiNanSessionTerminatedEvent>();
+    if (event == nullptr) {
+      LOG_OOM();
+    } else {
+      event->id = mNanoappSubscriptions[i].subscriptionId;
+      event->reason = CHRE_ERROR_FUNCTION_DISABLED;
+      EventLoopManagerSingleton::get()->getEventLoop().postEventOrDie(
+          CHRE_EVENT_WIFI_NAN_SESSION_TERMINATED, event, freeEventDataCallback,
+          mNanoappSubscriptions[i].nanoappInstanceId);
+    }
+  }
+  mNanoappSubscriptions.clear();
+}
+
+void WifiRequestManager::cancelNanPendingRequestsAndInformNanoapps() {
+  for (size_t i = 0; i < mPendingNanSubscribeRequests.size(); ++i) {
+    auto &req = mPendingNanSubscribeRequests[i];
+    chreAsyncResult *event = memoryAlloc<chreAsyncResult>();
+    if (event == nullptr) {
+      LOG_OOM();
+      break;
+    } else {
+      event->requestType = CHRE_WIFI_REQUEST_TYPE_NAN_SUBSCRIBE;
+      event->success = false;
+      event->errorCode = CHRE_ERROR_FUNCTION_DISABLED;
+      event->cookie = req.cookie;
+      EventLoopManagerSingleton::get()->getEventLoop().postEventOrDie(
+          CHRE_EVENT_WIFI_ASYNC_RESULT, event, freeEventDataCallback,
+          req.nanoappInstanceId);
+    }
+  }
+  mPendingNanSubscribeRequests.clear();
+}
+
+void WifiRequestManager::updateNanAvailability(bool available) {
+  PendingNanConfigType nanState =
+      available ? PendingNanConfigType::ENABLE : PendingNanConfigType::DISABLE;
+  mNanIsAvailable = available;
+
+  if (nanState == mNanConfigRequestToHostPendingType) {
+    mNanConfigRequestToHostPending = false;
+    mNanConfigRequestToHostPendingType = PendingNanConfigType::UNKNOWN;
+  }
+
+  if (available) {
+    dispatchQueuedNanSubscribeRequestWithRetry();
+  } else {
+    cancelNanPendingRequestsAndInformNanoapps();
+    cancelNanSubscriptionsAndInformNanoapps();
+  }
+}
+
+void WifiRequestManager::sendNanConfiguration(bool enable) {
+  PendingNanConfigType requiredState =
+      enable ? PendingNanConfigType::ENABLE : PendingNanConfigType::DISABLE;
+  if (!mNanConfigRequestToHostPending ||
+      (mNanConfigRequestToHostPendingType != requiredState)) {
+    mNanConfigRequestToHostPending = true;
+    mNanConfigRequestToHostPendingType = requiredState;
+    EventLoopManagerSingleton::get()
+        ->getHostCommsManager()
+        .sendNanConfiguration(enable);
+  }
+}
+
+void WifiRequestManager::onSettingChanged(Setting setting, bool enabled) {
+  if ((setting == Setting::WIFI_AVAILABLE) && !enabled) {
+    cancelNanPendingRequestsAndInformNanoapps();
+    cancelNanSubscriptionsAndInformNanoapps();
+  }
+}
+
 }  // namespace chre