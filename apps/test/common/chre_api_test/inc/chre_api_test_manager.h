--- conflicted
+++ resolved
@@ -101,6 +101,27 @@
                                 chre_rpc_ChreAudioGetSourceOutput &response);
 
   /**
+   * Configures host endpoint notification.
+   */
+  pw::Status ChreConfigureHostEndpointNotifications(
+      const chre_rpc_ChreConfigureHostEndpointNotificationsInput &request,
+      chre_rpc_Status &response);
+
+  /**
+   * Retrieve the last host endpoint notification.
+   */
+  pw::Status RetrieveLatestDisconnectedHostEndpointEvent(
+      const chre_rpc_Void &request,
+      chre_rpc_RetrieveLatestDisconnectedHostEndpointEventOutput &response);
+
+  /**
+   * Gets the host endpoint info for a given host endpoint id.
+   */
+  pw::Status ChreGetHostEndpointInfo(
+      const chre_rpc_ChreGetHostEndpointInfoInput &request,
+      chre_rpc_ChreGetHostEndpointInfoOutput &response);
+
+  /**
    * Starts a BLE scan synchronously. Waits for the CHRE_EVENT_BLE_ASYNC_RESULT
    * event.
    */
@@ -115,6 +136,13 @@
                            ServerWriter<chre_rpc_GeneralSyncMessage> &writer);
 
   /**
+   * Gathers events that match the input filter before the timeout in ns or
+   * the max event count.
+   */
+  void GatherEvents(const chre_rpc_GatherEventsInput &request,
+                    ServerWriter<chre_rpc_GeneralEventsMessage> &writer);
+
+  /**
    * Handles a BLE event from CHRE.
    *
    * @param result              the event result.
@@ -122,11 +150,27 @@
   void handleBleAsyncResult(const chreAsyncResult *result);
 
   /**
+   * Gathers the event if there is an existing event writer.
+   *
+   * @param eventType           the event type.
+   * @param eventData           the event data.
+   */
+  void handleGatheringEvent(uint16_t eventType, const void *eventData);
+
+  /**
    * Handles a timer event from CHRE.
    *
    * @param cookie              the cookie from the event.
    */
   void handleTimerEvent(const void *cookie);
+
+  /**
+   * Handles host endpoint notification event from CHRE.
+   *
+   * @param data                the data from event.
+   */
+  void handleHostEndpointNotificationEvent(
+      const chreHostEndpointNotification *data);
 
  private:
   /**
@@ -140,29 +184,11 @@
   void copyString(char *destination, const char *source, size_t maxChars);
 
   /**
-   * Sends a failure message. If there is not a valid writer, this returns
-   * without doing anything. This function assumes the synchronous function
-   * timeout timer has either been triggered or is already invalid, cancelled,
-   * or never started.
-   */
-  void sendFailureAndFinishSyncMessage();
-
-  /**
-   * Writes a message to the writer, then closes the writer and invalidates the
-   * stored writer and the synchronous function timeout timer handle. This
-   * assumes the timer has either been triggered or is already invalid,
-   * cancelled, or never started.
-   *
-   * @param message              the message to write.
-   */
-  void sendAndFinishSyncMessage(const chre_rpc_GeneralSyncMessage &message);
-
-  /**
    * Sets the synchronous timeout timer for the active sync message.
    *
    * @return                     if the operation was successful.
    */
-  bool setSyncTimer();
+  bool startSyncTimer();
 
   /**
    * The following functions validate the RPC input: request, calls the
@@ -210,8 +236,6 @@
       const chre_rpc_ChreHandleInput &request,
       chre_rpc_ChreAudioGetSourceOutput &response);
 
-<<<<<<< HEAD
-=======
   bool validateInputAndCallChreConfigureHostEndpointNotifications(
       const chre_rpc_ChreConfigureHostEndpointNotificationsInput &request,
       chre_rpc_Status &response);
@@ -227,16 +251,13 @@
   constexpr static uint32_t kMaxNumEventTypes =
       10;  // declared in chre_api_test.options
 
->>>>>>> 7b4fdb45
   /**
    * Variables to control synchronization for sync API calls.
    * Only one sync API call may be made at a time.
    */
   Optional<ServerWriter<chre_rpc_GeneralSyncMessage>> mWriter;
-  uint32_t mTimerHandle;
+  uint32_t mSyncTimerHandle = CHRE_TIMER_INVALID;
   uint8_t mRequestType;
-<<<<<<< HEAD
-=======
 
   /**
    * Variables to store disconnected host endpoint notification.
@@ -254,7 +275,6 @@
   uint32_t mEventTypeCount;
   uint32_t mEventExpectedCount;
   uint32_t mEventSentCount;
->>>>>>> 7b4fdb45
 };
 
 /**
