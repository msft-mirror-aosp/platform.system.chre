--- conflicted
+++ resolved
@@ -43,6 +43,21 @@
 
   // Gets the audio source's information.
   rpc ChreAudioGetSource(ChreHandleInput) returns (ChreAudioGetSourceOutput) {}
+
+  // Configures the nanoapp to receive host endpoint information for a host
+  // endpoint id.
+  rpc ChreConfigureHostEndpointNotifications(
+      ChreConfigureHostEndpointNotificationsInput) returns (Status) {}
+
+  // TODO(b/274791978): Deprecate this once we can capture event
+  // Retrieves the latest disconnected host endpoint event and the number of
+  // disconnect event received.
+  rpc RetrieveLatestDisconnectedHostEndpointEvent(Void)
+      returns (RetrieveLatestDisconnectedHostEndpointEventOutput) {}
+
+  // Gets the host endpoint info for a given host endpoint id.
+  rpc ChreGetHostEndpointInfo(ChreGetHostEndpointInfoInput)
+      returns (ChreGetHostEndpointInfoOutput) {}
 
   // Start synchronous functions
 
@@ -60,6 +75,9 @@
    * return the event's success field.
    */
   rpc ChreBleStopScanSync(Void) returns (stream GeneralSyncMessage) {}
+
+  // Returns events that match the eventType filter
+  rpc GatherEvents(GatherEventsInput) returns (stream GeneralEventsMessage) {}
 }
 
 // General messages
@@ -87,8 +105,6 @@
   bool status = 1;
 }
 
-<<<<<<< HEAD
-=======
 // Event capturing messages
 
 // Contains event filters for gathering events
@@ -145,12 +161,42 @@
   float z = 4;
 }
 
->>>>>>> 7b4fdb45
 // Function specific messages
 
 // Input value for ChreSensorFindDefault
 message ChreSensorFindDefaultInput {
   uint32 sensorType = 1;
+}
+
+// Input value for ChreConfigureHostEndpointNotifications
+message ChreConfigureHostEndpointNotificationsInput {
+  uint32 hostEndpointId = 1;
+  bool enable = 2;
+}
+
+// Retrieving subscribed disconnected host endpoint notification
+message RetrieveLatestDisconnectedHostEndpointEventOutput {
+  // Records how many disconnected event received by this nanoapp.
+  uint32 disconnectedCount = 1;
+  uint32 hostEndpointId = 2;
+}
+
+// Input value for ChreGetHostEndpointInfo
+message ChreGetHostEndpointInfoInput {
+  uint32 hostEndpointId = 1;
+}
+
+// Return value for ChreGetHostEndpointInfo.
+// Bool + chreHostEndpointInfo
+// @see chreHostEndpointInfo for description of each field.
+message ChreGetHostEndpointInfoOutput {
+  bool status = 1;
+  uint32 hostEndpointId = 2;
+  uint32 hostEndpointType = 3;
+  bool isNameValid = 4;
+  bool isTagValid = 5;
+  string endpointName = 6;
+  string endpointTag = 7;
 }
 
 // Return value for ChreSensorFindDefault. sensorHandle is only valid if
