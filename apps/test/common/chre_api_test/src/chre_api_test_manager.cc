/*
 * Copyright (C) 2022 The Android Open Source Project
 *
 * Licensed under the Apache License, Version 2.0 (the "License");
 * you may not use this file except in compliance with the License.
 * You may obtain a copy of the License at
 *
 *      http://www.apache.org/licenses/LICENSE-2.0
 *
 * Unless required by applicable law or agreed to in writing, software
 * distributed under the License is distributed on an "AS IS" BASIS,
 * WITHOUT WARRANTIES OR CONDITIONS OF ANY KIND, either express or implied.
 * See the License for the specific language governing permissions and
 * limitations under the License.
 */

#include "chre_api_test_manager.h"

#include "chre.h"
#include "chre/util/nanoapp/log.h"
#include "chre/util/time.h"

namespace {
constexpr uint64_t kSyncFunctionTimeout = 2 * chre::kOneSecondInNanoseconds;
<<<<<<< HEAD
=======

/**
 * The following constants are defined in chre_api_test.options.
 */
constexpr uint32_t kThreeAxisDataReadingsMaxCount = 10;

/**
 * Closes the writer and invalidates the writer.
 *
 * @param T                   the RPC message type.
 * @param writer              the RPC ServerWriter.
 */
template <typename T>
void finishAndCloseWriter(
    Optional<ChreApiTestService::ServerWriter<T>> &writer) {
  CHRE_ASSERT(writer.has_value());

  ChreApiTestManagerSingleton::get()->setPermissionForNextMessage(
      CHRE_MESSAGE_PERMISSION_NONE);
  writer->Finish();
  writer.reset();
}

/**
 * Writes a message to the writer, then closes the writer and invalidates the
 * writer.
 *
 * @param T                   the RPC message type.
 * @param writer              the RPC ServerWriter.
 * @param message             the message to write.
 */
template <typename T>
void sendFinishAndCloseWriter(
    Optional<ChreApiTestService::ServerWriter<T>> &writer, const T &message) {
  CHRE_ASSERT(writer.has_value());

  ChreApiTestManagerSingleton::get()->setPermissionForNextMessage(
      CHRE_MESSAGE_PERMISSION_NONE);
  pw::Status status = writer->Write(message);
  CHRE_ASSERT(status.ok());
  finishAndCloseWriter(writer);
}

/**
 * Sends a failure message. If there is not a valid writer, this returns
 * without doing anything.
 *
 * @param T                   the RPC message type.
 * @param writer              the RPC ServerWriter.
 */
template <typename T>
void sendFailureAndFinishCloseWriter(
    Optional<ChreApiTestService::ServerWriter<T>> &writer) {
  CHRE_ASSERT(writer.has_value());

  T message;
  message.status = false;
  sendFinishAndCloseWriter(writer, message);
}
>>>>>>> 7b4fdb45
}  // namespace

// Start ChreApiTestService RPC generated functions

pw::Status ChreApiTestService::ChreBleGetCapabilities(
    const chre_rpc_Void &request, chre_rpc_Capabilities &response) {
  ChreApiTestManagerSingleton::get()->setPermissionForNextMessage(
      CHRE_MESSAGE_PERMISSION_NONE);
  return validateInputAndCallChreBleGetCapabilities(request, response)
             ? pw::OkStatus()
             : pw::Status::InvalidArgument();
}

pw::Status ChreApiTestService::ChreBleGetFilterCapabilities(
    const chre_rpc_Void &request, chre_rpc_Capabilities &response) {
  ChreApiTestManagerSingleton::get()->setPermissionForNextMessage(
      CHRE_MESSAGE_PERMISSION_NONE);
  return validateInputAndCallChreBleGetFilterCapabilities(request, response)
             ? pw::OkStatus()
             : pw::Status::InvalidArgument();
}

pw::Status ChreApiTestService::ChreBleStartScanAsync(
    const chre_rpc_ChreBleStartScanAsyncInput &request,
    chre_rpc_Status &response) {
  ChreApiTestManagerSingleton::get()->setPermissionForNextMessage(
      CHRE_MESSAGE_PERMISSION_NONE);
  return validateInputAndCallChreBleStartScanAsync(request, response)
             ? pw::OkStatus()
             : pw::Status::InvalidArgument();
}

pw::Status ChreApiTestService::ChreBleStopScanAsync(
    const chre_rpc_Void &request, chre_rpc_Status &response) {
  ChreApiTestManagerSingleton::get()->setPermissionForNextMessage(
      CHRE_MESSAGE_PERMISSION_NONE);
  return validateInputAndCallChreBleStopScanAsync(request, response)
             ? pw::OkStatus()
             : pw::Status::InvalidArgument();
}

pw::Status ChreApiTestService::ChreSensorFindDefault(
    const chre_rpc_ChreSensorFindDefaultInput &request,
    chre_rpc_ChreSensorFindDefaultOutput &response) {
  ChreApiTestManagerSingleton::get()->setPermissionForNextMessage(
      CHRE_MESSAGE_PERMISSION_NONE);
  return validateInputAndCallChreSensorFindDefault(request, response)
             ? pw::OkStatus()
             : pw::Status::InvalidArgument();
}

pw::Status ChreApiTestService::ChreGetSensorInfo(
    const chre_rpc_ChreHandleInput &request,
    chre_rpc_ChreGetSensorInfoOutput &response) {
  ChreApiTestManagerSingleton::get()->setPermissionForNextMessage(
      CHRE_MESSAGE_PERMISSION_NONE);
  return validateInputAndCallChreGetSensorInfo(request, response)
             ? pw::OkStatus()
             : pw::Status::InvalidArgument();
}

pw::Status ChreApiTestService::ChreGetSensorSamplingStatus(
    const chre_rpc_ChreHandleInput &request,
    chre_rpc_ChreGetSensorSamplingStatusOutput &response) {
  ChreApiTestManagerSingleton::get()->setPermissionForNextMessage(
      CHRE_MESSAGE_PERMISSION_NONE);
  return validateInputAndCallChreGetSensorSamplingStatus(request, response)
             ? pw::OkStatus()
             : pw::Status::InvalidArgument();
}

pw::Status ChreApiTestService::ChreSensorConfigure(
    const chre_rpc_ChreSensorConfigureInput &request,
    chre_rpc_Status &response) {
  ChreApiTestManagerSingleton::get()->setPermissionForNextMessage(
      CHRE_MESSAGE_PERMISSION_NONE);
  return validateInputAndCallChreSensorConfigure(request, response)
             ? pw::OkStatus()
             : pw::Status::InvalidArgument();
}

pw::Status ChreApiTestService::ChreSensorConfigureModeOnly(
    const chre_rpc_ChreSensorConfigureModeOnlyInput &request,
    chre_rpc_Status &response) {
  ChreApiTestManagerSingleton::get()->setPermissionForNextMessage(
      CHRE_MESSAGE_PERMISSION_NONE);
  return validateInputAndCallChreSensorConfigureModeOnly(request, response)
             ? pw::OkStatus()
             : pw::Status::InvalidArgument();
}

pw::Status ChreApiTestService::ChreAudioGetSource(
    const chre_rpc_ChreHandleInput &request,
    chre_rpc_ChreAudioGetSourceOutput &response) {
  ChreApiTestManagerSingleton::get()->setPermissionForNextMessage(
      CHRE_MESSAGE_PERMISSION_NONE);
  return validateInputAndCallChreAudioGetSource(request, response)
             ? pw::OkStatus()
             : pw::Status::InvalidArgument();
}

// End ChreApiTestService RPC generated functions

// Start ChreApiTestService RPC sync functions

void ChreApiTestService::ChreBleStartScanSync(
    const chre_rpc_ChreBleStartScanAsyncInput &request,
    ServerWriter<chre_rpc_GeneralSyncMessage> &writer) {
  if (mWriter.has_value()) {
    LOGE("ChreBleStartScanSync: a sync message already exists");
    return;
  }

  mWriter = std::move(writer);
  mTimerHandle = CHRE_TIMER_INVALID;
  mRequestType = CHRE_BLE_REQUEST_TYPE_START_SCAN;

  chre_rpc_Status status;
  if (!validateInputAndCallChreBleStartScanAsync(request, status) ||
      !status.status || !setSyncTimer()) {
    sendFailureAndFinishSyncMessage();
    LOGD("ChreBleStartScanSync: status: false (error)");
  }
}

void ChreApiTestService::ChreBleStopScanSync(
    const chre_rpc_Void &request,
    ServerWriter<chre_rpc_GeneralSyncMessage> &writer) {
  if (mWriter.has_value()) {
    LOGE("ChreBleStopScanSync: a sync message already exists");
    return;
  }

  mWriter = std::move(writer);
  mTimerHandle = CHRE_TIMER_INVALID;
  mRequestType = CHRE_BLE_REQUEST_TYPE_STOP_SCAN;

  chre_rpc_Status status;
  if (!validateInputAndCallChreBleStopScanAsync(request, status) ||
      !status.status || !setSyncTimer()) {
    sendFailureAndFinishSyncMessage();
    LOGD("ChreBleStopScanSync: status: false (error)");
  }
}

// End ChreApiTestService RPC sync functions

<<<<<<< HEAD
=======
// Start ChreApiTestService event functions

void ChreApiTestService::GatherEvents(
    const chre_rpc_GatherEventsInput &request,
    ServerWriter<chre_rpc_GeneralEventsMessage> &writer) {
  if (mEventWriter.has_value()) {
    LOGE("GatherEvents: an event gathering call already exists");
    ChreApiTestManagerSingleton::get()->setPermissionForNextMessage(
        CHRE_MESSAGE_PERMISSION_NONE);
    writer.Finish();
    return;
  }

  if (request.eventTypeCount > kMaxNumEventTypes) {
    LOGE("GatherEvents: request.eventTypeCount is out of bounds");
    ChreApiTestManagerSingleton::get()->setPermissionForNextMessage(
        CHRE_MESSAGE_PERMISSION_NONE);
    writer.Finish();
    return;
  }

  if (request.eventTypeCount == 0) {
    LOGE("GatherEvents: request.eventTypeCount == 0");
    ChreApiTestManagerSingleton::get()->setPermissionForNextMessage(
        CHRE_MESSAGE_PERMISSION_NONE);
    writer.Finish();
    return;
  }

  for (uint32_t i = 0; i < request.eventTypeCount; ++i) {
    if (request.eventTypes[i] < std::numeric_limits<uint16_t>::min() ||
        request.eventTypes[i] > std::numeric_limits<uint16_t>::max()) {
      LOGE("GatherEvents: invalid request.eventTypes: i: %" PRIu32, i);
      ChreApiTestManagerSingleton::get()->setPermissionForNextMessage(
          CHRE_MESSAGE_PERMISSION_NONE);
      writer.Finish();
      return;
    }

    mEventTypes[i] = static_cast<uint16_t>(request.eventTypes[i]);
    LOGD("GatherEvents: Watching for events with type: %" PRIu16,
         mEventTypes[i]);
  }

  mEventWriter = std::move(writer);
  CHRE_ASSERT(mEventTimerHandle == CHRE_TIMER_INVALID);
  mEventTimerHandle = chreTimerSet(
      request.timeoutInNs, &mEventTimerHandle /* cookie */, true /* oneShot */);
  if (mEventTimerHandle == CHRE_TIMER_INVALID) {
    LOGE("GatherEvents: Cannot set the event timer");
    sendFailureAndFinishCloseWriter(mEventWriter);
    mEventTimerHandle = CHRE_TIMER_INVALID;
  } else {
    mEventTypeCount = request.eventTypeCount;
    mEventExpectedCount = request.eventCount;
    mEventSentCount = 0;
    LOGD("GatherEvents: mEventTypeCount: %" PRIu32
         " mEventExpectedCount: %" PRIu32,
         mEventTypeCount, mEventExpectedCount);
  }
}

// End ChreApiTestService event functions

>>>>>>> 7b4fdb45
void ChreApiTestService::handleBleAsyncResult(const chreAsyncResult *result) {
  if (result == nullptr || !mWriter.has_value()) {
    return;
  }

  if (result->requestType == mRequestType) {
    chreTimerCancel(mTimerHandle);

    chre_rpc_GeneralSyncMessage generalSyncMessage;
    generalSyncMessage.status = result->success;
    sendAndFinishSyncMessage(generalSyncMessage);
    LOGD("Active BLE sync function: status: %s",
         generalSyncMessage.status ? "true" : "false");
  }
}

<<<<<<< HEAD
=======
void ChreApiTestService::handleGatheringEvent(uint16_t eventType,
                                              const void *eventData) {
  if (!mEventWriter.has_value()) {
    return;
  }

  bool matchedEvent = false;
  for (uint32_t i = 0; i < mEventTypeCount; ++i) {
    if (mEventTypes[i] == eventType) {
      matchedEvent = true;
      break;
    }
  }
  if (!matchedEvent) {
    LOGD("GatherEvents: Received event with type: %" PRIu16
         " that did not match any gathered events",
         eventType);
    return;
  }

  LOGD("Gather events Received matching event with type: %" PRIu16, eventType);

  chre_rpc_GeneralEventsMessage message;
  message.status = false;
  switch (eventType) {
    case CHRE_EVENT_SENSOR_ACCELEROMETER_DATA: {
      message.status = true;
      message.which_data =
          chre_rpc_GeneralEventsMessage_chreSensorThreeAxisData_tag;

      const struct chreSensorThreeAxisData *data =
          static_cast<const struct chreSensorThreeAxisData *>(eventData);
      message.data.chreSensorThreeAxisData.header.baseTimestamp =
          data->header.baseTimestamp;
      message.data.chreSensorThreeAxisData.header.sensorHandle =
          data->header.sensorHandle;
      message.data.chreSensorThreeAxisData.header.readingCount =
          data->header.readingCount;
      message.data.chreSensorThreeAxisData.header.accuracy =
          data->header.accuracy;
      message.data.chreSensorThreeAxisData.header.reserved =
          data->header.reserved;

      uint32_t numReadings =
          MIN(data->header.readingCount, kThreeAxisDataReadingsMaxCount);
      message.data.chreSensorThreeAxisData.readings_count = numReadings;
      for (uint32_t i = 0; i < numReadings; ++i) {
        message.data.chreSensorThreeAxisData.readings[i].timestampDelta =
            data->readings[i].timestampDelta;
        message.data.chreSensorThreeAxisData.readings[i].x =
            data->readings[i].x;
        message.data.chreSensorThreeAxisData.readings[i].y =
            data->readings[i].y;
        message.data.chreSensorThreeAxisData.readings[i].z =
            data->readings[i].z;
      }
      break;
    }
    case CHRE_EVENT_SENSOR_SAMPLING_CHANGE: {
      const struct chreSensorSamplingStatusEvent *data =
          static_cast<const struct chreSensorSamplingStatusEvent *>(eventData);
      message.data.chreSensorSamplingStatusEvent.sensorHandle =
          data->sensorHandle;
      message.data.chreSensorSamplingStatusEvent.status.interval =
          data->status.interval;
      message.data.chreSensorSamplingStatusEvent.status.latency =
          data->status.latency;
      message.data.chreSensorSamplingStatusEvent.status.enabled =
          data->status.enabled;

      message.status = true;
      message.which_data =
          chre_rpc_GeneralEventsMessage_chreSensorSamplingStatusEvent_tag;
      break;
    }
    default: {
      LOGE("GatherEvents: event type: %" PRIu16 " not implemented", eventType);
    }
  }

  if (!message.status) {
    LOGE("GatherEvents: unable to create message for event with type: %" PRIu16,
         eventType);
    return;
  }

  ChreApiTestManagerSingleton::get()->setPermissionForNextMessage(
      CHRE_MESSAGE_PERMISSION_NONE);
  pw::Status status = mEventWriter->Write(message);
  CHRE_ASSERT(status.ok());
  ++mEventSentCount;

  if (mEventSentCount == mEventExpectedCount) {
    chreTimerCancel(mEventTimerHandle);
    mEventTimerHandle = CHRE_TIMER_INVALID;
    finishAndCloseWriter(mEventWriter);
    LOGD("GatherEvents: Finish");
  }
}

>>>>>>> 7b4fdb45
void ChreApiTestService::handleTimerEvent(const void *cookie) {
  if (mWriter.has_value() && cookie == &mTimerHandle) {
    sendFailureAndFinishSyncMessage();
    LOGD("Active sync function: status: false (timeout)");
<<<<<<< HEAD
  }
=======
  } else if (mEventWriter.has_value() && cookie == &mEventTimerHandle) {
    finishAndCloseWriter(mEventWriter);
    mEventTimerHandle = CHRE_TIMER_INVALID;
    LOGD("Timeout for event collection");
  }
}

void ChreApiTestService::handleHostEndpointNotificationEvent(
    const chreHostEndpointNotification *data) {
  if (data->notificationType != HOST_ENDPOINT_NOTIFICATION_TYPE_DISCONNECT) {
    LOGW("Received non disconnected event");
    return;
  }

  ++mReceivedHostEndpointDisconnectedNum;
  mLatestHostEndpointNotification = *data;
>>>>>>> 7b4fdb45
}

void ChreApiTestService::copyString(char *destination, const char *source,
                                    size_t maxChars) {
  CHRE_ASSERT_NOT_NULL(destination);
  CHRE_ASSERT_NOT_NULL(source);

  if (maxChars == 0) {
    return;
  }

  uint32_t i;
  for (i = 0; i < maxChars - 1 && source[i] != '\0'; ++i) {
    destination[i] = source[i];
  }

  memset(&destination[i], 0, maxChars - i);
}

void ChreApiTestService::sendFailureAndFinishSyncMessage() {
  if (mWriter.has_value()) {
    chre_rpc_GeneralSyncMessage generalSyncMessage;
    generalSyncMessage.status = false;
    sendAndFinishSyncMessage(generalSyncMessage);
  }
}

void ChreApiTestService::sendAndFinishSyncMessage(
    const chre_rpc_GeneralSyncMessage &message) {
  if (mWriter.has_value()) {
    ChreApiTestManagerSingleton::get()->setPermissionForNextMessage(
        CHRE_MESSAGE_PERMISSION_NONE);
    mWriter->Write(message);

    ChreApiTestManagerSingleton::get()->setPermissionForNextMessage(
        CHRE_MESSAGE_PERMISSION_NONE);
    mWriter->Finish();

    mWriter.reset();
    mTimerHandle = CHRE_TIMER_INVALID;
  }
}

bool ChreApiTestService::setSyncTimer() {
  mTimerHandle = chreTimerSet(kSyncFunctionTimeout, &mTimerHandle /* cookie */,
                              true /* oneShot */);
  return mTimerHandle != CHRE_TIMER_INVALID;
}

// Start ChreApiTestManager functions

bool ChreApiTestManager::start() {
  chre::RpcServer::Service service = {.service = mChreApiTestService,
                                      .id = 0x61002d392de8430a,
                                      .version = 0x01000000};
  if (!mServer.registerServices(1, &service)) {
    LOGE("Error while registering the service");
    return false;
  }

  return true;
}

void ChreApiTestManager::end() {
  // do nothing
}

void ChreApiTestManager::handleEvent(uint32_t senderInstanceId,
                                     uint16_t eventType,
                                     const void *eventData) {
  if (!mServer.handleEvent(senderInstanceId, eventType, eventData)) {
    LOGE("An RPC error occurred");
  }

  switch (eventType) {
    case CHRE_EVENT_BLE_ASYNC_RESULT: {
      mChreApiTestService.handleBleAsyncResult(
          static_cast<const chreAsyncResult *>(eventData));
      break;
    }
    case CHRE_EVENT_TIMER: {
      mChreApiTestService.handleTimerEvent(eventData);
      break;
    }
    default: {
      // ignore
    }
  }
}

void ChreApiTestManager::setPermissionForNextMessage(uint32_t permission) {
  mServer.setPermissionForNextMessage(permission);
}

// End ChreApiTestManager functions<|MERGE_RESOLUTION|>--- conflicted
+++ resolved
@@ -22,8 +22,6 @@
 
 namespace {
 constexpr uint64_t kSyncFunctionTimeout = 2 * chre::kOneSecondInNanoseconds;
-<<<<<<< HEAD
-=======
 
 /**
  * The following constants are defined in chre_api_test.options.
@@ -83,7 +81,6 @@
   message.status = false;
   sendFinishAndCloseWriter(writer, message);
 }
->>>>>>> 7b4fdb45
 }  // namespace
 
 // Start ChreApiTestService RPC generated functions
@@ -181,6 +178,38 @@
   ChreApiTestManagerSingleton::get()->setPermissionForNextMessage(
       CHRE_MESSAGE_PERMISSION_NONE);
   return validateInputAndCallChreAudioGetSource(request, response)
+             ? pw::OkStatus()
+             : pw::Status::InvalidArgument();
+}
+
+pw::Status ChreApiTestService::ChreConfigureHostEndpointNotifications(
+    const chre_rpc_ChreConfigureHostEndpointNotificationsInput &request,
+    chre_rpc_Status &response) {
+  ChreApiTestManagerSingleton::get()->setPermissionForNextMessage(
+      CHRE_MESSAGE_PERMISSION_NONE);
+  return validateInputAndCallChreConfigureHostEndpointNotifications(request,
+                                                                    response)
+             ? pw::OkStatus()
+             : pw::Status::InvalidArgument();
+}
+
+pw::Status ChreApiTestService::RetrieveLatestDisconnectedHostEndpointEvent(
+    const chre_rpc_Void &request,
+    chre_rpc_RetrieveLatestDisconnectedHostEndpointEventOutput &response) {
+  ChreApiTestManagerSingleton::get()->setPermissionForNextMessage(
+      CHRE_MESSAGE_PERMISSION_NONE);
+  return validateInputAndRetrieveLatestDisconnectedHostEndpointEvent(request,
+                                                                     response)
+             ? pw::OkStatus()
+             : pw::Status::InvalidArgument();
+}
+
+pw::Status ChreApiTestService::ChreGetHostEndpointInfo(
+    const chre_rpc_ChreGetHostEndpointInfoInput &request,
+    chre_rpc_ChreGetHostEndpointInfoOutput &response) {
+  ChreApiTestManagerSingleton::get()->setPermissionForNextMessage(
+      CHRE_MESSAGE_PERMISSION_NONE);
+  return validateInputAndCallChreGetHostEndpointInfo(request, response)
              ? pw::OkStatus()
              : pw::Status::InvalidArgument();
 }
@@ -193,18 +222,22 @@
     const chre_rpc_ChreBleStartScanAsyncInput &request,
     ServerWriter<chre_rpc_GeneralSyncMessage> &writer) {
   if (mWriter.has_value()) {
+    ChreApiTestManagerSingleton::get()->setPermissionForNextMessage(
+        CHRE_MESSAGE_PERMISSION_NONE);
+    writer.Finish();
     LOGE("ChreBleStartScanSync: a sync message already exists");
     return;
   }
 
   mWriter = std::move(writer);
-  mTimerHandle = CHRE_TIMER_INVALID;
+  CHRE_ASSERT(mSyncTimerHandle == CHRE_TIMER_INVALID);
   mRequestType = CHRE_BLE_REQUEST_TYPE_START_SCAN;
 
   chre_rpc_Status status;
   if (!validateInputAndCallChreBleStartScanAsync(request, status) ||
-      !status.status || !setSyncTimer()) {
-    sendFailureAndFinishSyncMessage();
+      !status.status || !startSyncTimer()) {
+    sendFailureAndFinishCloseWriter(mWriter);
+    mSyncTimerHandle = CHRE_TIMER_INVALID;
     LOGD("ChreBleStartScanSync: status: false (error)");
   }
 }
@@ -213,26 +246,28 @@
     const chre_rpc_Void &request,
     ServerWriter<chre_rpc_GeneralSyncMessage> &writer) {
   if (mWriter.has_value()) {
+    ChreApiTestManagerSingleton::get()->setPermissionForNextMessage(
+        CHRE_MESSAGE_PERMISSION_NONE);
+    writer.Finish();
     LOGE("ChreBleStopScanSync: a sync message already exists");
     return;
   }
 
   mWriter = std::move(writer);
-  mTimerHandle = CHRE_TIMER_INVALID;
+  CHRE_ASSERT(mSyncTimerHandle == CHRE_TIMER_INVALID);
   mRequestType = CHRE_BLE_REQUEST_TYPE_STOP_SCAN;
 
   chre_rpc_Status status;
   if (!validateInputAndCallChreBleStopScanAsync(request, status) ||
-      !status.status || !setSyncTimer()) {
-    sendFailureAndFinishSyncMessage();
+      !status.status || !startSyncTimer()) {
+    sendFailureAndFinishCloseWriter(mWriter);
+    mSyncTimerHandle = CHRE_TIMER_INVALID;
     LOGD("ChreBleStopScanSync: status: false (error)");
   }
 }
 
 // End ChreApiTestService RPC sync functions
 
-<<<<<<< HEAD
-=======
 // Start ChreApiTestService event functions
 
 void ChreApiTestService::GatherEvents(
@@ -297,25 +332,23 @@
 
 // End ChreApiTestService event functions
 
->>>>>>> 7b4fdb45
 void ChreApiTestService::handleBleAsyncResult(const chreAsyncResult *result) {
   if (result == nullptr || !mWriter.has_value()) {
     return;
   }
 
   if (result->requestType == mRequestType) {
-    chreTimerCancel(mTimerHandle);
+    chreTimerCancel(mSyncTimerHandle);
+    mSyncTimerHandle = CHRE_TIMER_INVALID;
 
     chre_rpc_GeneralSyncMessage generalSyncMessage;
     generalSyncMessage.status = result->success;
-    sendAndFinishSyncMessage(generalSyncMessage);
+    sendFinishAndCloseWriter(mWriter, generalSyncMessage);
     LOGD("Active BLE sync function: status: %s",
          generalSyncMessage.status ? "true" : "false");
   }
 }
 
-<<<<<<< HEAD
-=======
 void ChreApiTestService::handleGatheringEvent(uint16_t eventType,
                                               const void *eventData) {
   if (!mEventWriter.has_value()) {
@@ -416,14 +449,11 @@
   }
 }
 
->>>>>>> 7b4fdb45
 void ChreApiTestService::handleTimerEvent(const void *cookie) {
-  if (mWriter.has_value() && cookie == &mTimerHandle) {
-    sendFailureAndFinishSyncMessage();
+  if (mWriter.has_value() && cookie == &mSyncTimerHandle) {
+    sendFailureAndFinishCloseWriter(mWriter);
+    mSyncTimerHandle = CHRE_TIMER_INVALID;
     LOGD("Active sync function: status: false (timeout)");
-<<<<<<< HEAD
-  }
-=======
   } else if (mEventWriter.has_value() && cookie == &mEventTimerHandle) {
     finishAndCloseWriter(mEventWriter);
     mEventTimerHandle = CHRE_TIMER_INVALID;
@@ -440,7 +470,6 @@
 
   ++mReceivedHostEndpointDisconnectedNum;
   mLatestHostEndpointNotification = *data;
->>>>>>> 7b4fdb45
 }
 
 void ChreApiTestService::copyString(char *destination, const char *source,
@@ -460,34 +489,10 @@
   memset(&destination[i], 0, maxChars - i);
 }
 
-void ChreApiTestService::sendFailureAndFinishSyncMessage() {
-  if (mWriter.has_value()) {
-    chre_rpc_GeneralSyncMessage generalSyncMessage;
-    generalSyncMessage.status = false;
-    sendAndFinishSyncMessage(generalSyncMessage);
-  }
-}
-
-void ChreApiTestService::sendAndFinishSyncMessage(
-    const chre_rpc_GeneralSyncMessage &message) {
-  if (mWriter.has_value()) {
-    ChreApiTestManagerSingleton::get()->setPermissionForNextMessage(
-        CHRE_MESSAGE_PERMISSION_NONE);
-    mWriter->Write(message);
-
-    ChreApiTestManagerSingleton::get()->setPermissionForNextMessage(
-        CHRE_MESSAGE_PERMISSION_NONE);
-    mWriter->Finish();
-
-    mWriter.reset();
-    mTimerHandle = CHRE_TIMER_INVALID;
-  }
-}
-
-bool ChreApiTestService::setSyncTimer() {
-  mTimerHandle = chreTimerSet(kSyncFunctionTimeout, &mTimerHandle /* cookie */,
-                              true /* oneShot */);
-  return mTimerHandle != CHRE_TIMER_INVALID;
+bool ChreApiTestService::startSyncTimer() {
+  mSyncTimerHandle = chreTimerSet(
+      kSyncFunctionTimeout, &mSyncTimerHandle /* cookie */, true /* oneShot */);
+  return mSyncTimerHandle != CHRE_TIMER_INVALID;
 }
 
 // Start ChreApiTestManager functions
@@ -515,16 +520,20 @@
     LOGE("An RPC error occurred");
   }
 
+  mChreApiTestService.handleGatheringEvent(eventType, eventData);
+
   switch (eventType) {
-    case CHRE_EVENT_BLE_ASYNC_RESULT: {
+    case CHRE_EVENT_BLE_ASYNC_RESULT:
       mChreApiTestService.handleBleAsyncResult(
           static_cast<const chreAsyncResult *>(eventData));
       break;
-    }
-    case CHRE_EVENT_TIMER: {
+    case CHRE_EVENT_TIMER:
       mChreApiTestService.handleTimerEvent(eventData);
       break;
-    }
+    case CHRE_EVENT_HOST_ENDPOINT_NOTIFICATION:
+      mChreApiTestService.handleHostEndpointNotificationEvent(
+          static_cast<const chreHostEndpointNotification *>(eventData));
+      break;
     default: {
       // ignore
     }
