/*
 * Copyright (C) 2019 The Android Open Source Project
 *
 * Licensed under the Apache License, Version 2.0 (the "License");
 * you may not use this file except in compliance with the License.
 * You may obtain a copy of the License at
 *
 *      http://www.apache.org/licenses/LICENSE-2.0
 *
 * Unless required by applicable law or agreed to in writing, software
 * distributed under the License is distributed on an "AS IS" BASIS,
 * WITHOUT WARRANTIES OR CONDITIONS OF ANY KIND, either express or implied.
 * See the License for the specific language governing permissions and
 * limitations under the License.
 */

#include "chpp/transport.h"

#include <inttypes.h>
#include <stdbool.h>
#include <stddef.h>
#include <stdint.h>
#include <string.h>

#include "chpp/app.h"
#include "chpp/clients.h"
#include "chpp/clients/discovery.h"
#include "chpp/crc.h"
#include "chpp/link.h"
#include "chpp/log.h"
#include "chpp/macros.h"
#include "chpp/memory.h"
#include "chpp/platform/platform_link.h"
#include "chpp/time.h"

/************************************************
 *  Prototypes
 ***********************************************/

static void chppSetRxState(struct ChppTransportState *context,
                           enum ChppRxState newState);
static size_t chppConsumePreamble(struct ChppTransportState *context,
                                  const uint8_t *buf, size_t len);
static size_t chppConsumeHeader(struct ChppTransportState *context,
                                const uint8_t *buf, size_t len);
static size_t chppConsumePayload(struct ChppTransportState *context,
                                 const uint8_t *buf, size_t len);
static size_t chppConsumeFooter(struct ChppTransportState *context,
                                const uint8_t *buf, size_t len);
static void chppAbortRxPacket(struct ChppTransportState *context);
#ifdef CHPP_SERVICE_ENABLED_TRANSPORT_LOOPBACK
static void chppProcessTransportLoopbackRequest(
    struct ChppTransportState *context);
#endif
#ifdef CHPP_CLIENT_ENABLED_TRANSPORT_LOOPBACK
static void chppProcessTransportLoopbackResponse(
    struct ChppTransportState *context);
#endif
static void chppSetResetComplete(struct ChppTransportState *context);
static void chppProcessResetAck(struct ChppTransportState *context);
static void chppProcessRxPacket(struct ChppTransportState *context);
static void chppProcessRxPayload(struct ChppTransportState *context);
static void chppClearRxDatagram(struct ChppTransportState *context);
static bool chppRxChecksumIsOk(const struct ChppTransportState *context);
static enum ChppTransportErrorCode chppRxHeaderCheck(
    const struct ChppTransportState *context);
static void chppRegisterRxAck(struct ChppTransportState *context);

static void chppEnqueueTxPacket(struct ChppTransportState *context,
                                uint8_t packetCode);
static size_t chppAddPreamble(uint8_t *buf);
static struct ChppTransportHeader *chppAddHeader(
    struct ChppTransportState *context);
static void chppAddPayload(struct ChppTransportState *context);
static void chppAddFooter(struct ChppTransportState *context);
size_t chppDequeueTxDatagram(struct ChppTransportState *context);
static void chppClearTxDatagramQueue(struct ChppTransportState *context);
static void chppTransportDoWork(struct ChppTransportState *context);
static void chppAppendToPendingTxPacket(struct ChppTransportState *context,
                                        const uint8_t *buf, size_t len);
static const char *chppGetPacketAttrStr(uint8_t packetCode);
static bool chppEnqueueTxDatagram(struct ChppTransportState *context,
                                  uint8_t packetCode, void *buf, size_t len);
enum ChppLinkErrorCode chppSendPendingPacket(
    struct ChppTransportState *context);

static void chppResetTransportContext(struct ChppTransportState *context);
static void chppReset(struct ChppTransportState *context,
                      enum ChppTransportPacketAttributes resetType,
                      enum ChppTransportErrorCode error);
#ifdef CHPP_CLIENT_ENABLED
struct ChppAppHeader *chppTransportGetClientRequestTimeoutResponse(
    struct ChppTransportState *context);
#endif

/************************************************
 *  Private Functions
 ***********************************************/

/**
 * Called any time the Rx state needs to be changed. Ensures that the location
 * counter among that state (rxStatus.locInState) is also reset at the same
 * time.
 *
 * @param context Maintains state for each transport layer instance.
 * @param newState Next Rx state.
 */
static void chppSetRxState(struct ChppTransportState *context,
                           enum ChppRxState newState) {
  CHPP_LOGD("Changing RX transport state from %" PRIu8 " to %" PRIu8
            " after %" PRIuSIZE " bytes",
            context->rxStatus.state, newState, context->rxStatus.locInState);
  context->rxStatus.locInState = 0;
  context->rxStatus.state = newState;
}

/**
 * Called by chppRxDataCb to find a preamble (i.e. packet start delimiter) in
 * the incoming data stream.
 * Moves the state to CHPP_STATE_HEADER as soon as it has seen a complete
 * preamble.
 * Any future backwards-incompatible versions of CHPP Transport will use a
 * different preamble.
 *
 * @param context Maintains state for each transport layer instance.
 * @param buf Input data.
 * @param len Length of input data in bytes.
 *
 * @return Length of consumed data in bytes.
 */
static size_t chppConsumePreamble(struct ChppTransportState *context,
                                  const uint8_t *buf, size_t len) {
  size_t consumed = 0;

  // TODO: Optimize loop, maybe using memchr() / memcmp() / SIMD, especially if
  // serial port calling chppRxDataCb does not implement zero filter
  while (consumed < len &&
         context->rxStatus.locInState < CHPP_PREAMBLE_LEN_BYTES) {
    size_t offset = context->rxStatus.locInState;
    if ((offset == 0 && buf[consumed] == CHPP_PREAMBLE_BYTE_FIRST) ||
        (offset == 1 && buf[consumed] == CHPP_PREAMBLE_BYTE_SECOND)) {
      // Correct byte of preamble observed
      context->rxStatus.locInState++;

    } else if (buf[consumed] == CHPP_PREAMBLE_BYTE_FIRST) {
      // Previous search failed but first byte of another preamble observed
      context->rxStatus.locInState = 1;

    } else {
      // Continue search for a valid preamble from the start
      context->rxStatus.locInState = 0;
    }

    consumed++;
  }

  // Let's see why we exited the above loop
  if (context->rxStatus.locInState == CHPP_PREAMBLE_LEN_BYTES) {
    // Complete preamble observed, move on to next state
    context->rxStatus.packetStartTimeNs = chppGetCurrentTimeNs();
    chppSetRxState(context, CHPP_STATE_HEADER);
  }

  return consumed;
}

/**
 * Called by chppRxDataCb to process the packet header from the incoming data
 * stream.
 * Moves the Rx state to CHPP_STATE_PAYLOAD afterwards.
 *
 * @param context Maintains state for each transport layer instance.
 * @param buf Input data.
 * @param len Length of input data in bytes.
 *
 * @return Length of consumed data in bytes.
 */
static size_t chppConsumeHeader(struct ChppTransportState *context,
                                const uint8_t *buf, size_t len) {
  CHPP_ASSERT(context->rxStatus.locInState <
              sizeof(struct ChppTransportHeader));
  size_t bytesToCopy = MIN(
      len, (sizeof(struct ChppTransportHeader) - context->rxStatus.locInState));
  memcpy(((uint8_t *)&context->rxHeader) + context->rxStatus.locInState, buf,
         bytesToCopy);
  context->rxStatus.locInState += bytesToCopy;

  if (context->rxStatus.locInState == sizeof(struct ChppTransportHeader)) {
    // Header fully copied. Move on

    enum ChppTransportErrorCode headerCheckResult = chppRxHeaderCheck(context);
    if (headerCheckResult != CHPP_TRANSPORT_ERROR_NONE) {
      // Header fails consistency check. NACK and return to preamble state
      chppEnqueueTxPacket(
          context, CHPP_ATTR_AND_ERROR_TO_PACKET_CODE(CHPP_TRANSPORT_ATTR_NONE,
                                                      headerCheckResult));
      chppSetRxState(context, CHPP_STATE_PREAMBLE);

    } else if (context->rxHeader.length == 0) {
      // Non-payload packet
      chppSetRxState(context, CHPP_STATE_FOOTER);

    } else {
      // Payload bearing packet
      uint8_t *tempPayload;

      if (context->rxDatagram.length == 0) {
        // Packet is a new datagram
        tempPayload = chppMalloc(context->rxHeader.length);
      } else {
        // Packet is a continuation of a fragmented datagram
        tempPayload =
            chppRealloc(context->rxDatagram.payload,
                        context->rxDatagram.length + context->rxHeader.length,
                        context->rxDatagram.length);
      }

      if (tempPayload == NULL) {
        CHPP_LOG_OOM();
        chppEnqueueTxPacket(context, CHPP_TRANSPORT_ERROR_OOM);
        chppSetRxState(context, CHPP_STATE_PREAMBLE);
      } else {
        context->rxDatagram.payload = tempPayload;
        context->rxDatagram.length += context->rxHeader.length;
        chppSetRxState(context, CHPP_STATE_PAYLOAD);
      }
    }
  }

  return bytesToCopy;
}

/**
 * Called by chppRxDataCb to copy the payload, the length of which is determined
 * by the header, from the incoming data stream.
 * Moves the Rx state to CHPP_STATE_FOOTER afterwards.
 *
 * @param context Maintains state for each transport layer instance.
 * @param buf Input data
 * @param len Length of input data in bytes
 *
 * @return Length of consumed data in bytes
 */
static size_t chppConsumePayload(struct ChppTransportState *context,
                                 const uint8_t *buf, size_t len) {
  CHPP_ASSERT(context->rxStatus.locInState < context->rxHeader.length);
  size_t bytesToCopy =
      MIN(len, (context->rxHeader.length - context->rxStatus.locInState));
  memcpy(context->rxDatagram.payload + context->rxStatus.locInDatagram, buf,
         bytesToCopy);
  context->rxStatus.locInDatagram += bytesToCopy;
  context->rxStatus.locInState += bytesToCopy;

  if (context->rxStatus.locInState == context->rxHeader.length) {
    // Entire packet payload copied. Move on
    chppSetRxState(context, CHPP_STATE_FOOTER);
  }

  return bytesToCopy;
}

/**
 * Called by chppRxDataCb to process the packet footer from the incoming data
 * stream. Checks checksum, triggering the correct response (ACK / NACK).
 * Moves the Rx state to CHPP_STATE_PREAMBLE afterwards.
 *
 * @param context Maintains state for each transport layer instance.
 * @param buf Input data.
 * @param len Length of input data in bytes.
 *
 * @return Length of consumed data in bytes.
 */
static size_t chppConsumeFooter(struct ChppTransportState *context,
                                const uint8_t *buf, size_t len) {
  CHPP_ASSERT(context->rxStatus.locInState <
              sizeof(struct ChppTransportFooter));
  size_t bytesToCopy = MIN(
      len, (sizeof(struct ChppTransportFooter) - context->rxStatus.locInState));
  memcpy(((uint8_t *)&context->rxFooter) + context->rxStatus.locInState, buf,
         bytesToCopy);

  context->rxStatus.locInState += bytesToCopy;
  if (context->rxStatus.locInState == sizeof(struct ChppTransportFooter)) {
    // Footer copied. Move on

    if (CHPP_TRANSPORT_GET_ERROR(context->rxHeader.packetCode) !=
        CHPP_TRANSPORT_ERROR_NONE) {
      CHPP_LOGE("RX packet len=%" PRIu16 " seq=%" PRIu8 " ackSeq=%" PRIu8
                " attr=0x%" PRIx8 " ERR=%" PRIu8 " flags=0x%" PRIx8,
                context->rxHeader.length, context->rxHeader.seq,
                context->rxHeader.ackSeq,
                (uint8_t)CHPP_TRANSPORT_GET_ATTR(context->rxHeader.packetCode),
                (uint8_t)CHPP_TRANSPORT_GET_ERROR(context->rxHeader.packetCode),
                context->rxHeader.flags);
    } else {
      CHPP_LOGD("RX packet len=%" PRIu16 " seq=%" PRIu8 " ackSeq=%" PRIu8
                " attr=0x%" PRIx8 " err=%" PRIu8 " flags=0x%" PRIx8,
                context->rxHeader.length, context->rxHeader.seq,
                context->rxHeader.ackSeq,
                (uint8_t)CHPP_TRANSPORT_GET_ATTR(context->rxHeader.packetCode),
                (uint8_t)CHPP_TRANSPORT_GET_ERROR(context->rxHeader.packetCode),
                context->rxHeader.flags);
    }

    if (CHPP_TRANSPORT_GET_ATTR(context->rxHeader.packetCode) ==
        CHPP_TRANSPORT_ATTR_LOOPBACK_REQUEST) {
#ifdef CHPP_SERVICE_ENABLED_TRANSPORT_LOOPBACK
      chppProcessTransportLoopbackRequest(context);
#endif

    } else if (CHPP_TRANSPORT_GET_ATTR(context->rxHeader.packetCode) ==
               CHPP_TRANSPORT_ATTR_LOOPBACK_RESPONSE) {
#ifdef CHPP_CLIENT_ENABLED_TRANSPORT_LOOPBACK
      chppProcessTransportLoopbackResponse(context);
#endif

    } else if (!chppRxChecksumIsOk(context)) {
      CHPP_LOGE("Bad checksum seq=%" PRIu8 " len=%" PRIu16,
                context->rxHeader.seq, context->rxHeader.length);
      chppAbortRxPacket(context);
      chppEnqueueTxPacket(context, CHPP_TRANSPORT_ERROR_CHECKSUM);  // NACK

    } else if (CHPP_TRANSPORT_GET_ATTR(context->rxHeader.packetCode) ==
               CHPP_TRANSPORT_ATTR_RESET) {
      CHPP_LOGI("RX RESET packet seq=%" PRIu8 " err=%" PRIu8,
                context->rxHeader.seq,
                CHPP_TRANSPORT_GET_ERROR(context->rxHeader.packetCode));
      chppMutexUnlock(&context->mutex);
      chppReset(context, CHPP_TRANSPORT_ATTR_RESET_ACK,
                CHPP_TRANSPORT_ERROR_NONE);
      chppMutexLock(&context->mutex);

    } else if (context->resetState == CHPP_RESET_STATE_PERMANENT_FAILURE) {
      // Only a reset is accepted in this state
      CHPP_LOGE("RX discarded in perm fail seq=%" PRIu8 " len=%" PRIu16,
                context->rxHeader.seq, context->rxHeader.length);
      chppAbortRxPacket(context);

    } else if (CHPP_TRANSPORT_GET_ATTR(context->rxHeader.packetCode) ==
               CHPP_TRANSPORT_ATTR_RESET_ACK) {
      CHPP_LOGI("RX RESET-ACK packet seq=%" PRIu8, context->rxHeader.seq);
      chppProcessResetAck(context);

    } else if (context->resetState == CHPP_RESET_STATE_RESETTING) {
      CHPP_LOGE("RX discarded in reset seq=%" PRIu8 " len=%" PRIu16,
                context->rxHeader.seq, context->rxHeader.length);
      chppAbortRxPacket(context);

    } else {
      chppProcessRxPacket(context);
    }

    // Done with this packet. Wait for next packet
    chppSetRxState(context, CHPP_STATE_PREAMBLE);
  }

  return bytesToCopy;
}

/**
 * Discards of an incomplete Rx packet during receive (e.g. due to a timeout or
 * bad checksum).
 *
 * @param context Maintains state for each transport layer instance.
 */
static void chppAbortRxPacket(struct ChppTransportState *context) {
  size_t undoLen = 0;
  size_t undoLoc = 0;

  switch (context->rxStatus.state) {
    case (CHPP_STATE_PREAMBLE):
    case (CHPP_STATE_HEADER): {
      break;
    }

    case (CHPP_STATE_PAYLOAD): {
      undoLen = context->rxHeader.length;
      undoLoc = context->rxStatus.locInState;
      break;
    }

    case (CHPP_STATE_FOOTER): {
      undoLen = context->rxHeader.length;
      undoLoc = context->rxHeader.length;
      break;
    }

    default: {
      CHPP_DEBUG_ASSERT(false);
    }
  }

  if (undoLen > 0) {
    // Packet has a payload we need to discard of

    CHPP_ASSERT(context->rxDatagram.length >= undoLen);
    CHPP_ASSERT(context->rxStatus.locInDatagram >= undoLoc);
    context->rxDatagram.length -= undoLen;
    context->rxStatus.locInDatagram -= undoLoc;

    if (context->rxDatagram.length == 0) {
      // Discarding this packet == discarding entire datagram
      CHPP_FREE_AND_NULLIFY(context->rxDatagram.payload);

    } else {
      // Discarding this packet == discarding part of datagram
      uint8_t *tempPayload =
          chppRealloc(context->rxDatagram.payload, context->rxDatagram.length,
                      context->rxDatagram.length + undoLen);

      if (tempPayload == NULL) {
        CHPP_LOG_OOM();
      } else {
        context->rxDatagram.payload = tempPayload;
      }
    }
  }

  chppSetRxState(context, CHPP_STATE_PREAMBLE);
}

/**
 * Processes a request that is determined to be for a transport-layer loopback.
 *
 * @param context Maintains state for each transport layer instance.
 */
#ifdef CHPP_SERVICE_ENABLED_TRANSPORT_LOOPBACK
static void chppProcessTransportLoopbackRequest(
    struct ChppTransportState *context) {
  if (context->txStatus.linkBusy) {
    CHPP_LOGE("Link busy; trans-loopback dropped");

  } else {
    uint8_t *linkTxBuffer = context->linkApi->getTxBuffer(context->linkContext);
    context->txStatus.linkBusy = true;
    context->linkBufferSize = 0;
    context->linkBufferSize += chppAddPreamble(&linkTxBuffer[0]);

    struct ChppTransportHeader *txHeader =
        (struct ChppTransportHeader *)&linkTxBuffer[context->linkBufferSize];
    context->linkBufferSize += sizeof(*txHeader);

    *txHeader = context->rxHeader;
    txHeader->packetCode = CHPP_ATTR_AND_ERROR_TO_PACKET_CODE(
        CHPP_TRANSPORT_ATTR_LOOPBACK_RESPONSE, txHeader->packetCode);

    size_t payloadLen =
        MIN(context->rxDatagram.length, chppTransportTxMtuSize(context));
    chppAppendToPendingTxPacket(context, context->rxDatagram.payload,
                                payloadLen);
    CHPP_FREE_AND_NULLIFY(context->rxDatagram.payload);
    chppClearRxDatagram(context);

    chppAddFooter(context);

    CHPP_LOGD("Trans-looping back len=%" PRIu16 " RX len=%" PRIuSIZE,
              txHeader->length, context->rxDatagram.length);
    enum ChppLinkErrorCode error = chppSendPendingPacket(context);

    if (error != CHPP_LINK_ERROR_NONE_QUEUED) {
      chppLinkSendDoneCb(context, error);
    }
  }
}
#endif

/**
 * Processes a response that is determined to be for a transport-layer loopback.
 *
 * @param context Maintains state for each transport layer instance.
 */
#ifdef CHPP_CLIENT_ENABLED_TRANSPORT_LOOPBACK
static void chppProcessTransportLoopbackResponse(
    struct ChppTransportState *context) {
  if (context->transportLoopbackData.length != context->rxDatagram.length) {
    CHPP_LOGE("RX len=%" PRIuSIZE " != TX len=%" PRIuSIZE,
              context->rxDatagram.length,
              context->transportLoopbackData.length - CHPP_PREAMBLE_LEN_BYTES -
                  sizeof(struct ChppTransportHeader) -
                  sizeof(struct ChppTransportFooter));
    context->loopbackResult = CHPP_APP_ERROR_INVALID_LENGTH;

  } else if (memcmp(context->rxDatagram.payload,
                    context->transportLoopbackData.payload,
                    context->rxDatagram.length) != 0) {
    CHPP_LOGE("RX & TX data don't match: len=%" PRIuSIZE,
              context->rxDatagram.length);
    context->loopbackResult = CHPP_APP_ERROR_INVALID_ARG;

  } else {
    context->loopbackResult = CHPP_APP_ERROR_NONE;

    CHPP_LOGD("RX successful transport-loopback (payload len=%" PRIuSIZE ")",
              context->rxDatagram.length);
  }

  context->transportLoopbackData.length = 0;
  CHPP_FREE_AND_NULLIFY(context->transportLoopbackData.payload);
  CHPP_FREE_AND_NULLIFY(context->rxDatagram.payload);
  chppClearRxDatagram(context);
}
#endif

/**
 * Method to invoke when the reset sequence is completed.
 *
 * @param context Maintains state for each transport layer instance.
 */
static void chppSetResetComplete(struct ChppTransportState *context) {
  context->resetState = CHPP_RESET_STATE_NONE;
  context->resetCount = 0;
  chppConditionVariableSignal(&context->resetCondVar);
}

/**
 * An incoming reset-ack packet indicates that a reset is complete at the other
 * end of the CHPP link.
 *
 * @param context Maintains state for each transport layer instance.
 */
static void chppProcessResetAck(struct ChppTransportState *context) {
  if (context->resetState == CHPP_RESET_STATE_NONE) {
    CHPP_LOGE("Unexpected reset-ack seq=%" PRIu8 " code=0x%" PRIx8,
              context->rxHeader.seq, context->rxHeader.packetCode);
    // In a reset race condition with both endpoints sending resets and
    // reset-acks, the sent resets and reset-acks will both have a sequence
    // number of 0.
    // By ignoring the received reset-ack, the next expected sequence number
    // will remain at 1 (following a reset with a sequence number of 0).
    // Therefore, no further correction is necessary (beyond ignoring the
    // received reset-ack), as the next packet (e.g. discovery) will have a
    // sequence number of 1.

    chppDatagramProcessDoneCb(context, context->rxDatagram.payload);
    chppClearRxDatagram(context);

    return;
  }

  chppSetResetComplete(context);
  context->rxStatus.receivedPacketCode = context->rxHeader.packetCode;
  context->rxStatus.expectedSeq = context->rxHeader.seq + 1;
  chppRegisterRxAck(context);

  // TODO: Configure transport layer based on (optional?) received config

  chppDatagramProcessDoneCb(context, context->rxDatagram.payload);
  chppClearRxDatagram(context);

#ifdef CHPP_CLIENT_ENABLED_DISCOVERY
  if (context->appContext->isDiscoveryComplete) {
    chppEnqueueTxPacket(context, CHPP_TRANSPORT_ERROR_NONE);
  }
#else
  chppEnqueueTxPacket(context, CHPP_TRANSPORT_ERROR_NONE);
#endif

  // Inform the App Layer that a reset has completed
  chppMutexUnlock(&context->mutex);
  chppAppProcessReset(context->appContext);
  chppMutexLock(&context->mutex);
}

/**
 * Process a received, checksum-validated packet.
 *
 * @param context Maintains state for each transport layer instance.
 */
static void chppProcessRxPacket(struct ChppTransportState *context) {
  uint64_t now = chppGetCurrentTimeNs();
  context->rxStatus.lastGoodPacketTimeMs = (uint32_t)(now / CHPP_NSEC_PER_MSEC);
  context->rxStatus.receivedPacketCode = context->rxHeader.packetCode;
  chppRegisterRxAck(context);

  enum ChppTransportErrorCode errorCode = CHPP_TRANSPORT_ERROR_NONE;
  if (context->rxHeader.length > 0 &&
      context->rxHeader.seq != context->rxStatus.expectedSeq) {
    // Out of order payload
    errorCode = CHPP_TRANSPORT_ERROR_ORDER;
  }

  if (context->txDatagramQueue.pending > 0 ||
      errorCode == CHPP_TRANSPORT_ERROR_ORDER) {
    // There are packets to send out (could be new or retx)
    // Note: For a future ACK window > 1, makes more sense to cap the NACKs
    // to one instead of flooding with out of order NACK errors.
    chppEnqueueTxPacket(context, CHPP_ATTR_AND_ERROR_TO_PACKET_CODE(
                                     CHPP_TRANSPORT_ATTR_NONE, errorCode));
  }

  if (errorCode == CHPP_TRANSPORT_ERROR_ORDER) {
    CHPP_LOGE("Out of order RX discarded seq=%" PRIu8 " expect=%" PRIu8
              " len=%" PRIu16,
              context->rxHeader.seq, context->rxStatus.expectedSeq,
              context->rxHeader.length);
    chppAbortRxPacket(context);

  } else if (context->rxHeader.length > 0) {
    // Process payload and send ACK
    chppProcessRxPayload(context);
  } else if (!context->txStatus.hasPacketsToSend) {
    // Nothing to send and nothing to receive, i.e. this is an ACK before an
    // indefinite period of inactivity. Kick the work thread so it recalculates
    // the notifier timeout.
    chppNotifierSignal(&context->notifier,
                       CHPP_TRANSPORT_SIGNAL_RECALC_TIMEOUT);
  }
}

/**
 * Process the payload of a validated payload-bearing packet and send out the
 * ACK.
 *
 * @param context Maintains state for each transport layer instance.
 */
static void chppProcessRxPayload(struct ChppTransportState *context) {
  context->rxStatus.expectedSeq++;  // chppProcessRxPacket() already confirms
                                    // that context->rxStatus.expectedSeq ==
                                    // context->rxHeader.seq, protecting against
                                    // duplicate and out-of-order packets.

  if (context->rxHeader.flags & CHPP_TRANSPORT_FLAG_UNFINISHED_DATAGRAM) {
    // Packet is part of a larger datagram
    CHPP_LOGD("RX packet for unfinished datagram. Seq=%" PRIu8 " len=%" PRIu16
              ". Datagram len=%" PRIuSIZE ". Sending ACK=%" PRIu8,
              context->rxHeader.seq, context->rxHeader.length,
              context->rxDatagram.length, context->rxStatus.expectedSeq);

  } else {
    // End of this packet is end of a datagram

    // Send the payload to the App Layer
    // Note that it is up to the app layer to free the buffer using
    // chppDatagramProcessDoneCb() after is is done.
    chppMutexUnlock(&context->mutex);
    chppAppProcessRxDatagram(context->appContext, context->rxDatagram.payload,
                             context->rxDatagram.length);
    chppMutexLock(&context->mutex);

    CHPP_LOGD("App layer processed datagram with len=%" PRIuSIZE
              ", ending packet seq=%" PRIu8 ", len=%" PRIu16
              ". Sending ACK=%" PRIu8 " (previously sent=%" PRIu8 ")",
              context->rxDatagram.length, context->rxHeader.seq,
              context->rxHeader.length, context->rxStatus.expectedSeq,
              context->txStatus.sentAckSeq);
    chppClearRxDatagram(context);
  }

  // Send ACK because we had RX a payload-bearing packet
  chppEnqueueTxPacket(context, CHPP_TRANSPORT_ERROR_NONE);
}

/**
 * Resets the incoming datagram state, i.e. after the datagram has been
 * processed.
 * Note that this is independent from freeing the payload. It is up to the app
 * layer to inform the transport layer using chppDatagramProcessDoneCb() once it
 * is done with the buffer so it is freed.
 *
 * @param context Maintains state for each transport layer instance.
 */
static void chppClearRxDatagram(struct ChppTransportState *context) {
  context->rxStatus.locInDatagram = 0;
  context->rxDatagram.length = 0;
  context->rxDatagram.payload = NULL;
}

/**
 * Validates the checksum of an incoming packet.
 *
 * @param context Maintains state for each transport layer instance.
 *
 * @return True if and only if the checksum is correct.
 */
static bool chppRxChecksumIsOk(const struct ChppTransportState *context) {
  uint32_t crc = chppCrc32(0, (const uint8_t *)&context->rxHeader,
                           sizeof(context->rxHeader));
  crc = chppCrc32(
      crc,
      &context->rxDatagram
           .payload[context->rxStatus.locInDatagram - context->rxHeader.length],
      context->rxHeader.length);

  if (context->rxFooter.checksum != crc) {
    CHPP_LOGE("RX BAD checksum: footer=0x%" PRIx32 ", calc=0x%" PRIx32
              ", len=%" PRIuSIZE,
              context->rxFooter.checksum, crc,
              (size_t)(context->rxHeader.length +
                       sizeof(struct ChppTransportHeader)));
  }

  return (context->rxFooter.checksum == crc);
}

/**
 * Performs consistency checks on received packet header to determine if it is
 * obviously corrupt / invalid / duplicate / out-of-order.
 *
 * @param context Maintains state for each transport layer instance.
 *
 * @return True if and only if header passes checks
 */
static enum ChppTransportErrorCode chppRxHeaderCheck(
    const struct ChppTransportState *context) {
  enum ChppTransportErrorCode result = CHPP_TRANSPORT_ERROR_NONE;

  if (context->rxHeader.length > chppTransportRxMtuSize(context)) {
    result = CHPP_TRANSPORT_ERROR_HEADER;
  }

  if (result != CHPP_TRANSPORT_ERROR_NONE) {
    CHPP_LOGE("Bad header. seq=%" PRIu8 " expect=%" PRIu8 " len=%" PRIu16
              " err=%" PRIu8,
              context->rxHeader.seq, context->rxStatus.expectedSeq,
              context->rxHeader.length, result);
  }

  return result;
}

/**
 * Registers a received ACK. If an outgoing datagram is fully ACKed, it is
 * popped from the TX queue.
 *
 * @param context Maintains state for each transport layer instance.
 */
static void chppRegisterRxAck(struct ChppTransportState *context) {
  uint8_t rxAckSeq = context->rxHeader.ackSeq;

  if (context->rxStatus.receivedAckSeq != rxAckSeq) {
    // A previously sent packet was actually ACKed
    // Note: For a future ACK window >1, we should loop by # of ACKed packets
    if ((uint8_t)(context->rxStatus.receivedAckSeq + 1) != rxAckSeq) {
      CHPP_LOGE("Out of order ACK: last=%" PRIu8 " rx=%" PRIu8,
                context->rxStatus.receivedAckSeq, rxAckSeq);
    } else {
      CHPP_LOGD(
          "ACK received (last registered=%" PRIu8 ", received=%" PRIu8
          "). Prior queue depth=%" PRIu8 ", front datagram=%" PRIu8
          " at loc=%" PRIuSIZE " of len=%" PRIuSIZE,
          context->rxStatus.receivedAckSeq, rxAckSeq,
          context->txDatagramQueue.pending, context->txDatagramQueue.front,
          context->txStatus.ackedLocInDatagram,
          context->txDatagramQueue.datagram[context->txDatagramQueue.front]
              .length);

      context->rxStatus.receivedAckSeq = rxAckSeq;
      if (context->txStatus.txAttempts > 1) {
        CHPP_LOGW("Seq %" PRIu8 " ACK'd after %" PRIuSIZE " reTX",
                  context->rxHeader.seq, context->txStatus.txAttempts - 1);
      }
      context->txStatus.txAttempts = 0;

      // Process and if necessary pop from Tx datagram queue
      context->txStatus.ackedLocInDatagram += chppTransportTxMtuSize(context);
      if (context->txStatus.ackedLocInDatagram >=
          context->txDatagramQueue.datagram[context->txDatagramQueue.front]
              .length) {
        // We are done with datagram

        context->txStatus.ackedLocInDatagram = 0;
        context->txStatus.sentLocInDatagram = 0;

        // Note: For a future ACK window >1, we need to update the queue
        // position of the datagram being sent as well (relative to the
        // front-of-queue). e.g. context->txStatus.datagramBeingSent--;

        if (chppDequeueTxDatagram(context) == 0) {
          context->txStatus.hasPacketsToSend = false;
        }
      }
    }
  }  // else {nothing was ACKed}
}

/**
 * Enqueues an outgoing packet with the specified error code. The error code
 * refers to the optional reason behind a NACK, if any. An error code of
 * CHPP_TRANSPORT_ERROR_NONE indicates that no error was reported (i.e. either
 * an ACK or an implicit NACK)
 *
 * Note that the decision as to whether to include a payload will be taken
 * later, i.e. before the packet is being sent out from the queue. A payload is
 * expected to be included if there is one or more pending Tx datagrams and we
 * are not waiting on a pending ACK. A (repeat) payload is also included if we
 * have received a NACK.
 *
 * Further note that even for systems with an ACK window greater than one, we
 * would only need to send an ACK for the last (correct) packet, hence we only
 * need a queue length of one here.
 *
 * @param context Maintains state for each transport layer instance.
 * @param packetCode Error code and packet attributes to be sent.
 */
static void chppEnqueueTxPacket(struct ChppTransportState *context,
                                uint8_t packetCode) {
  context->txStatus.hasPacketsToSend = true;
  context->txStatus.packetCodeToSend = packetCode;

  CHPP_LOGD("chppEnqueueTxPacket called with packet code=0x%" PRIx8,
            packetCode);

  // Notifies the main CHPP Transport Layer to run chppTransportDoWork().
  chppNotifierSignal(&context->notifier, CHPP_TRANSPORT_SIGNAL_EVENT);
}

/**
 * Adds a CHPP preamble to the beginning of buf.
 *
 * @param buf The CHPP preamble will be added to buf.
 *
 * @return Size of the added preamble.
 */
static size_t chppAddPreamble(uint8_t *buf) {
  buf[0] = CHPP_PREAMBLE_BYTE_FIRST;
  buf[1] = CHPP_PREAMBLE_BYTE_SECOND;
  return CHPP_PREAMBLE_LEN_BYTES;
}

/**
 * Adds the packet header to link tx buffer.
 *
 * @param context Maintains state for each transport layer instance.
 *
 * @return Pointer to the added packet header.
 */
static struct ChppTransportHeader *chppAddHeader(
    struct ChppTransportState *context) {
  uint8_t *linkTxBuffer = context->linkApi->getTxBuffer(context->linkContext);
  struct ChppTransportHeader *txHeader =
      (struct ChppTransportHeader *)&linkTxBuffer[context->linkBufferSize];
  context->linkBufferSize += sizeof(*txHeader);

  txHeader->packetCode = context->txStatus.packetCodeToSend;
  context->txStatus.packetCodeToSend = CHPP_ATTR_AND_ERROR_TO_PACKET_CODE(
      context->txStatus.packetCodeToSend, CHPP_TRANSPORT_ERROR_NONE);

  txHeader->ackSeq = context->rxStatus.expectedSeq;
  context->txStatus.sentAckSeq = txHeader->ackSeq;

  return txHeader;
}

/**
 * Adds the packet payload to link tx buffer.
 *
 * @param context Maintains state for each transport layer instance.
 */
static void chppAddPayload(struct ChppTransportState *context) {
  uint8_t *linkTxBuffer = context->linkApi->getTxBuffer(context->linkContext);
  struct ChppTransportHeader *txHeader =
      (struct ChppTransportHeader *)&linkTxBuffer[CHPP_PREAMBLE_LEN_BYTES];

  size_t remainingBytes =
      context->txDatagramQueue.datagram[context->txDatagramQueue.front].length -
      context->txStatus.ackedLocInDatagram;

  CHPP_LOGD("Adding payload to seq=%" PRIu8 ", remainingBytes=%" PRIuSIZE
            " of pending datagrams=%" PRIu8,
            txHeader->seq, remainingBytes, context->txDatagramQueue.pending);

  if (remainingBytes > chppTransportTxMtuSize(context)) {
    // Send an unfinished part of a datagram
    txHeader->flags = CHPP_TRANSPORT_FLAG_UNFINISHED_DATAGRAM;
    txHeader->length = (uint16_t)chppTransportTxMtuSize(context);
  } else {
    // Send final (or only) part of a datagram
    txHeader->flags = CHPP_TRANSPORT_FLAG_FINISHED_DATAGRAM;
    txHeader->length = (uint16_t)remainingBytes;
  }

  // Copy payload
  chppAppendToPendingTxPacket(
      context,
      context->txDatagramQueue.datagram[context->txDatagramQueue.front]
              .payload +
          context->txStatus.ackedLocInDatagram,
      txHeader->length);

  context->txStatus.sentLocInDatagram =
      context->txStatus.ackedLocInDatagram + txHeader->length;
}

/**
 * Adds a footer (containing the checksum) to a packet.
 *
 * @param context Maintains state for each transport layer instance.
 */
static void chppAddFooter(struct ChppTransportState *context) {
  struct ChppTransportFooter footer;
  uint8_t *linkTxBuffer = context->linkApi->getTxBuffer(context->linkContext);
  size_t bufferSize = context->linkBufferSize;

  footer.checksum = chppCrc32(0, &linkTxBuffer[CHPP_PREAMBLE_LEN_BYTES],
                              bufferSize - CHPP_PREAMBLE_LEN_BYTES);

  CHPP_LOGD("Adding transport footer. Checksum=0x%" PRIx32 ", len: %" PRIuSIZE
            " -> %" PRIuSIZE,
            footer.checksum, bufferSize, bufferSize + sizeof(footer));

  chppAppendToPendingTxPacket(context, (const uint8_t *)&footer,
                              sizeof(footer));
}

/**
 * Dequeues the datagram at the front of the datagram tx queue, if any, and
 * frees the payload. Returns the number of remaining datagrams in the queue.
 *
 * @param context Maintains state for each transport layer instance.
 * @return Number of remaining datagrams in queue.
 */
size_t chppDequeueTxDatagram(struct ChppTransportState *context) {
  if (context->txDatagramQueue.pending == 0) {
    CHPP_LOGE("Can not dequeue empty datagram queue");

  } else {
    CHPP_LOGD("Dequeuing front datagram with index=%" PRIu8 ", len=%" PRIuSIZE
              ". Queue depth: %" PRIu8 "->%d",
              context->txDatagramQueue.front,
              context->txDatagramQueue.datagram[context->txDatagramQueue.front]
                  .length,
              context->txDatagramQueue.pending,
              context->txDatagramQueue.pending - 1);

    CHPP_FREE_AND_NULLIFY(
        context->txDatagramQueue.datagram[context->txDatagramQueue.front]
            .payload);
    context->txDatagramQueue.datagram[context->txDatagramQueue.front].length =
        0;

    context->txDatagramQueue.pending--;
    context->txDatagramQueue.front++;
    context->txDatagramQueue.front %= CHPP_TX_DATAGRAM_QUEUE_LEN;
  }

  return context->txDatagramQueue.pending;
}

/**
 * Flushes the Tx datagram queue of any pending packets.
 *
 * @param context Maintains state for each transport layer instance.
 */
static void chppClearTxDatagramQueue(struct ChppTransportState *context) {
  while (context->txDatagramQueue.pending > 0) {
    chppDequeueTxDatagram(context);
  }
  context->txStatus.hasPacketsToSend = false;
}

/**
 * Sends out a pending outgoing packet based on a notification from
 * chppEnqueueTxPacket().
 *
 * A payload may or may not be included be according the following:
 * No payload: If Tx datagram queue is empty OR we are waiting on a pending ACK.
 * New payload: If there is one or more pending Tx datagrams and we are not
 * waiting on a pending ACK.
 * Repeat payload: If we haven't received an ACK yet for our previous payload,
 * i.e. we have registered an explicit or implicit NACK.
 *
 * @param context Maintains state for each transport layer instance.
 */
static void chppTransportDoWork(struct ChppTransportState *context) {
  bool havePacketForLinkLayer = false;
  struct ChppTransportHeader *txHeader;

  // Note: For a future ACK window >1, there needs to be a loop outside the lock
  chppMutexLock(&context->mutex);

  if (context->txStatus.hasPacketsToSend && !context->txStatus.linkBusy) {
    // There are pending outgoing packets and the link isn't busy
    havePacketForLinkLayer = true;
    context->txStatus.linkBusy = true;

    context->linkBufferSize = 0;
    uint8_t *linkTxBuffer = context->linkApi->getTxBuffer(context->linkContext);
    const struct ChppLinkConfiguration linkConfig =
        context->linkApi->getConfig(context->linkContext);
    memset(linkTxBuffer, 0, linkConfig.txBufferLen);

    // Add preamble
    context->linkBufferSize += chppAddPreamble(linkTxBuffer);

    // Add header
    txHeader = chppAddHeader(context);

    // If applicable, add payload
    if ((context->txDatagramQueue.pending > 0)) {
      // Note: For a future ACK window >1, we need to rewrite this payload
      // adding code to base the next packet on the sent location within the
      // last sent datagram, except for the case of a NACK (explicit or
      // timeout). For a NACK, we would need to base the next packet off the
      // last ACKed location.

      txHeader->seq = context->rxStatus.receivedAckSeq;
      context->txStatus.sentSeq = txHeader->seq;

      if (context->txStatus.txAttempts > CHPP_TRANSPORT_MAX_RETX &&
          context->resetState != CHPP_RESET_STATE_RESETTING) {
        CHPP_LOGE("Resetting after %d reTX", CHPP_TRANSPORT_MAX_RETX);
        havePacketForLinkLayer = false;

        chppMutexUnlock(&context->mutex);
        chppReset(context, CHPP_TRANSPORT_ATTR_RESET,
                  CHPP_TRANSPORT_ERROR_MAX_RETRIES);
        chppMutexLock(&context->mutex);

      } else {
        chppAddPayload(context);
        context->txStatus.txAttempts++;
      }

    } else {
      // No payload
      context->txStatus.hasPacketsToSend = false;
    }

    chppAddFooter(context);

  } else {
    CHPP_LOGW(
        "DoWork nothing to send. hasPackets=%d, linkBusy=%d, pending=%" PRIu8
        ", RX ACK=%" PRIu8 ", TX seq=%" PRIu8 ", RX state=%" PRIu8,
        context->txStatus.hasPacketsToSend, context->txStatus.linkBusy,
        context->txDatagramQueue.pending, context->rxStatus.receivedAckSeq,
        context->txStatus.sentSeq, context->rxStatus.state);
  }

  chppMutexUnlock(&context->mutex);

  if (havePacketForLinkLayer) {
    CHPP_LOGD("TX->Link: len=%" PRIuSIZE " flags=0x%" PRIx8 " code=0x%" PRIx8
              " ackSeq=%" PRIu8 " seq=%" PRIu8 " payloadLen=%" PRIu16
              " pending=%" PRIu8,
              context->linkBufferSize, txHeader->flags, txHeader->packetCode,
              txHeader->ackSeq, txHeader->seq, txHeader->length,
              context->txDatagramQueue.pending);
    enum ChppLinkErrorCode error = chppSendPendingPacket(context);

    if (error != CHPP_LINK_ERROR_NONE_QUEUED) {
      // Platform implementation for platformLinkSend() is synchronous or an
      // error occurred. In either case, we should call chppLinkSendDoneCb()
      // here to release the contents of tx link buffer.
      chppLinkSendDoneCb(context, error);
    }
  }

#ifdef CHPP_CLIENT_ENABLED
  {  // create a scope to declare timeoutResponse (C89).
    struct ChppAppHeader *timeoutResponse =
        chppTransportGetClientRequestTimeoutResponse(context);

    if (timeoutResponse != NULL) {
      CHPP_LOGE("Response timeout H#%" PRIu8 " cmd=%" PRIu16 " ID=%" PRIu8,
                timeoutResponse->handle, timeoutResponse->command,
                timeoutResponse->transaction);
      chppAppProcessRxDatagram(context->appContext, (uint8_t *)timeoutResponse,
                               sizeof(struct ChppAppHeader));
    }
  }
#endif  // CHPP_CLIENT_ENABLED
}

/**
 * Appends data from a buffer of length len to a link tx buffer, updating its
 * length.
 *
 * @param context Maintains state for each transport layer instance.
 * @param buf Input data to be copied from.
 * @param len Length of input data in bytes.
 */
static void chppAppendToPendingTxPacket(struct ChppTransportState *context,
                                        const uint8_t *buf, size_t len) {
  uint8_t *linkTxBuffer = context->linkApi->getTxBuffer(context->linkContext);

  size_t bufferSize = context->linkBufferSize;

  CHPP_ASSERT(bufferSize + len <=
              context->linkApi->getConfig(context->linkContext).txBufferLen);
  memcpy(&linkTxBuffer[bufferSize], buf, len);
  context->linkBufferSize += len;
}

/**
 * @return A human readable form of the packet attribution.
 */
static const char *chppGetPacketAttrStr(uint8_t packetCode) {
  switch (CHPP_TRANSPORT_GET_ATTR(packetCode)) {
    case CHPP_TRANSPORT_ATTR_RESET:
      return "(RESET)";
    case CHPP_TRANSPORT_ATTR_RESET_ACK:
      return "(RESET-ACK)";
    case CHPP_TRANSPORT_ATTR_LOOPBACK_REQUEST:
      return "(LOOP-REQ)";
    case CHPP_TRANSPORT_ATTR_LOOPBACK_RESPONSE:
      return "(LOOP-RES)";
    default:
      return "";
  }
}

/**
 * Enqueues an outgoing datagram of a specified length. The payload must have
 * been allocated by the caller using chppMalloc.
 *
 * If enqueueing is successful, the payload will be freed by this function
 * once it has been sent out.
 * If enqueueing is unsuccessful, it is up to the caller to decide when or if
 * to free the payload and/or resend it later.
 *
 * @param context Maintains state for each transport layer instance.
 * @param packetCode Error code and packet attributes to be sent.
 * @param buf Datagram payload allocated through chppMalloc. Cannot be null.
 * @param len Datagram length in bytes.
 *
 * @return True informs the sender that the datagram was successfully enqueued.
 * False informs the sender that the queue was full.
 */
static bool chppEnqueueTxDatagram(struct ChppTransportState *context,
                                  uint8_t packetCode, void *buf, size_t len) {
  bool success = false;

  if (len == 0) {
    CHPP_DEBUG_ASSERT_LOG(false, "Enqueue TX len=0!");

  } else {
    if ((len < sizeof(struct ChppAppHeader)) ||
        (CHPP_TRANSPORT_GET_ATTR(packetCode) != 0)) {
      CHPP_LOGD("Enqueue TX: code=0x%" PRIx8 "%s len=%" PRIuSIZE
                " pending=%" PRIu8,
                packetCode, chppGetPacketAttrStr(packetCode), len,
                (uint8_t)(context->txDatagramQueue.pending + 1));
    } else {
      struct ChppAppHeader *header = buf;
      CHPP_LOGD(
          "Enqueue TX: len=%" PRIuSIZE " H#%" PRIu8 " type=0x%" PRIx8
          " ID=%" PRIu8 " err=%" PRIu8 " cmd=0x%" PRIx16 " pending=%" PRIu8,
          len, header->handle, header->type, header->transaction, header->error,
          header->command, (uint8_t)(context->txDatagramQueue.pending + 1));
    }

    chppMutexLock(&context->mutex);

    if (context->txDatagramQueue.pending >= CHPP_TX_DATAGRAM_QUEUE_LEN) {
      CHPP_LOGE("Cannot enqueue TX datagram");

    } else {
      uint16_t end =
          (context->txDatagramQueue.front + context->txDatagramQueue.pending) %
          CHPP_TX_DATAGRAM_QUEUE_LEN;
      context->txDatagramQueue.datagram[end].length = len;
      context->txDatagramQueue.datagram[end].payload = buf;
      context->txDatagramQueue.pending++;

      if (context->txDatagramQueue.pending == 1) {
        // Queue was empty prior. Need to kickstart transmission.
        chppEnqueueTxPacket(context, packetCode);
      }

      success = true;
    }

    chppMutexUnlock(&context->mutex);
  }

  return success;
}

/**
 * Sends the pending outgoing packet over to the link
 * layer using Send() and updates the last Tx packet time.
 *
 * @param context Maintains state for each transport layer instance.
 *
 * @return Result of Send().
 */
enum ChppLinkErrorCode chppSendPendingPacket(
    struct ChppTransportState *context) {
  enum ChppLinkErrorCode error =
      context->linkApi->send(context->linkContext, context->linkBufferSize);

  context->txStatus.lastTxTimeNs = chppGetCurrentTimeNs();

  return error;
}

/**
 * Resets the transport state, maintaining the link layer parameters.
 *
 * @param context Maintains state for each transport layer instance.
 */
static void chppResetTransportContext(struct ChppTransportState *context) {
  memset(&context->rxStatus, 0, sizeof(struct ChppRxStatus));
  memset(&context->rxDatagram, 0, sizeof(struct ChppDatagram));

  memset(&context->txStatus, 0, sizeof(struct ChppTxStatus));
  memset(&context->txDatagramQueue, 0, sizeof(struct ChppTxDatagramQueue));

  context->txStatus.sentSeq =
      UINT8_MAX;  // So that the seq # of the first TX packet is 0
  context->resetState = CHPP_RESET_STATE_RESETTING;
}

/**
 * Re-initializes the CHPP transport and app layer states, e.g. when receiving a
 * reset packet, and sends out a reset or reset-ack packet over the link in
 * order to reset the remote side or inform the counterpart of a reset,
 * respectively.
 *
 * If the link layer is busy, this function will reset the link as well.
 * This function retains and restores the platform-specific values of
 * transportContext.linkContext.
 *
 * @param transportContext Maintains state for each transport layer instance.
 * @param resetType Type of reset to send after resetting CHPP (reset vs.
 * reset-ack), as defined in the ChppTransportPacketAttributes struct.
 * @param error Provides the error that led to the reset.
 */
static void chppReset(struct ChppTransportState *transportContext,
                      enum ChppTransportPacketAttributes resetType,
                      enum ChppTransportErrorCode error) {
  // TODO: Configure transport layer based on (optional?) received config before
  // datagram is wiped

  chppMutexLock(&transportContext->mutex);
  struct ChppAppState *appContext = transportContext->appContext;
  transportContext->resetState = CHPP_RESET_STATE_RESETTING;

  // Reset asynchronous link layer if busy
  if (transportContext->txStatus.linkBusy == true) {
    // TODO: Give time for link layer to finish before resorting to a reset

<<<<<<< HEAD
    transportContext->linkApi->reset(&transportContext->linkContext);
=======
    transportContext->linkApi->reset(transportContext->linkContext);
>>>>>>> d3f1a023
  }

  // Free memory allocated for any ongoing rx datagrams
  if (transportContext->rxDatagram.length > 0) {
    transportContext->rxDatagram.length = 0;
    CHPP_FREE_AND_NULLIFY(transportContext->rxDatagram.payload);
  }

  // Free memory allocated for any ongoing tx datagrams
  for (size_t i = 0; i < CHPP_TX_DATAGRAM_QUEUE_LEN; i++) {
    if (transportContext->txDatagramQueue.datagram[i].length > 0) {
      CHPP_FREE_AND_NULLIFY(
          transportContext->txDatagramQueue.datagram[i].payload);
    }
  }

  // Reset Transport Layer but restore Rx sequence number and packet code
  // (context->rxHeader is not wiped in reset)
  chppResetTransportContext(transportContext);
  transportContext->rxStatus.receivedPacketCode =
      transportContext->rxHeader.packetCode;
  transportContext->rxStatus.expectedSeq = transportContext->rxHeader.seq + 1;

  // Send reset or reset-ACK
  chppMutexUnlock(&transportContext->mutex);
  chppTransportSendReset(transportContext, resetType, error);

  // Inform the App Layer that a reset has completed
  if (resetType == CHPP_TRANSPORT_ATTR_RESET_ACK) {
    chppAppProcessReset(appContext);
  }  // else reset is sent out. Rx of reset-ack will indicate completion.
}

/**
 * Checks for a timed out client request and generates a timeout response if a
 * client request timeout has occurred.
 *
 * @param context Maintains state for each transport layer instance.
 * @return App layer response header if a timeout has occurred. Null otherwise.
 */
#ifdef CHPP_CLIENT_ENABLED
struct ChppAppHeader *chppTransportGetClientRequestTimeoutResponse(
    struct ChppTransportState *context) {
  struct ChppAppHeader *response = NULL;

  bool timeoutClientFound = false;
  uint8_t timedOutClient;
  uint16_t timedOutCmd;

  chppMutexLock(&context->mutex);

  if (context->appContext->nextRequestTimeoutNs <= chppGetCurrentTimeNs()) {
    // Determine which request has timed out

    uint64_t lowestTimeout = CHPP_TIME_MAX;
    for (uint8_t clientIdx = 0;
         clientIdx < context->appContext->registeredClientCount; clientIdx++) {
      for (uint16_t cmdIdx = 0;
           cmdIdx <
           context->appContext->registeredClients[clientIdx]->rRStateCount;
           cmdIdx++) {
        struct ChppRequestResponseState *rRState =
            &context->appContext->registeredClientStates[clientIdx]
                 ->rRStates[cmdIdx];

        if (rRState->requestState == CHPP_REQUEST_STATE_REQUEST_SENT &&
            rRState->responseTimeNs != CHPP_TIME_NONE &&
            rRState->responseTimeNs < lowestTimeout) {
          lowestTimeout = rRState->responseTimeNs;
          timedOutClient = clientIdx;
          timedOutCmd = cmdIdx;
          timeoutClientFound = true;
        }
      }
    }

    if (!timeoutClientFound) {
      CHPP_LOGE("Timeout at %" PRIu64 " but no client",
                context->appContext->nextRequestTimeoutNs / CHPP_NSEC_PER_MSEC);
      chppClientRecalculateNextTimeout(context->appContext);
    }
  }

  if (timeoutClientFound) {
    CHPP_LOGE("Client=%" PRIu8 " cmd=%" PRIu16 " timed out", timedOutClient,
              timedOutCmd);
    response = chppMalloc(sizeof(struct ChppAppHeader));
    if (response == NULL) {
      CHPP_LOG_OOM();
    } else {
      response->handle = CHPP_SERVICE_HANDLE_OF_INDEX(timedOutClient);
      response->type = CHPP_MESSAGE_TYPE_SERVICE_RESPONSE;
      response->transaction =
          context->appContext->registeredClientStates[timedOutClient]
              ->rRStates[timedOutCmd]
              .transaction;
      response->error = CHPP_APP_ERROR_TIMEOUT;
      response->command = timedOutCmd;
    }
  }

  chppMutexUnlock(&context->mutex);

  return response;
}
#endif

/************************************************
 *  Public Functions
 ***********************************************/

void chppTransportInit(struct ChppTransportState *transportContext,
                       struct ChppAppState *appContext, void *linkContext,
                       const struct ChppLinkApi *linkApi) {
  CHPP_NOT_NULL(transportContext);
  CHPP_NOT_NULL(appContext);

  CHPP_ASSERT_LOG(!transportContext->initialized,
                  "CHPP transport already init");
  CHPP_LOGD("Initializing CHPP transport");

  chppResetTransportContext(transportContext);
  chppMutexInit(&transportContext->mutex);
  chppNotifierInit(&transportContext->notifier);
  chppConditionVariableInit(&transportContext->resetCondVar);
#ifdef CHPP_ENABLE_WORK_MONITOR
  chppWorkMonitorInit(&transportContext->workMonitor);
#endif

  transportContext->appContext = appContext;
  transportContext->initialized = true;

  CHPP_NOT_NULL(linkApi);
  CHPP_DEBUG_NOT_NULL(linkApi->init);
  CHPP_DEBUG_NOT_NULL(linkApi->deinit);
  CHPP_DEBUG_NOT_NULL(linkApi->send);
  CHPP_DEBUG_NOT_NULL(linkApi->doWork);
  CHPP_DEBUG_NOT_NULL(linkApi->reset);
  CHPP_DEBUG_NOT_NULL(linkApi->getConfig);
  CHPP_DEBUG_NOT_NULL(linkApi->getTxBuffer);
  transportContext->linkApi = linkApi;

  CHPP_NOT_NULL(linkContext);
  linkApi->init(linkContext, transportContext);
  transportContext->linkContext = linkContext;

#ifdef CHPP_DEBUG_ASSERT_ENABLED
  const struct ChppLinkConfiguration linkConfig =
      linkApi->getConfig(linkContext);
  CHPP_ASSERT_LOG(
      linkConfig.txBufferLen > CHPP_TRANSPORT_ENCODING_OVERHEAD_BYTES,
      "The link TX buffer is too small");
  CHPP_ASSERT_LOG(
      linkConfig.rxBufferLen > CHPP_TRANSPORT_ENCODING_OVERHEAD_BYTES,
      "The link RX buffer is too small");
#endif  // CHPP_DEBUG_ASSERT_ENABLED
}

void chppTransportDeinit(struct ChppTransportState *transportContext) {
  CHPP_NOT_NULL(transportContext);
  CHPP_ASSERT_LOG(transportContext->initialized,
                  "CHPP transport already deinitialized");

  transportContext->linkApi->deinit(transportContext->linkContext);
#ifdef CHPP_ENABLE_WORK_MONITOR
  chppWorkMonitorDeinit(&transportContext->workMonitor);
#endif
  chppConditionVariableDeinit(&transportContext->resetCondVar);
  chppNotifierDeinit(&transportContext->notifier);
  chppMutexDeinit(&transportContext->mutex);

  chppClearTxDatagramQueue(transportContext);

  CHPP_FREE_AND_NULLIFY(transportContext->rxDatagram.payload);

  transportContext->initialized = false;
}

bool chppTransportWaitForResetComplete(
    struct ChppTransportState *transportContext, uint64_t timeoutMs) {
  bool success = true;
  chppMutexLock(&transportContext->mutex);
  while (success && transportContext->resetState != CHPP_RESET_STATE_NONE) {
    success = chppConditionVariableTimedWait(&transportContext->resetCondVar,
                                             &transportContext->mutex,
                                             timeoutMs * CHPP_NSEC_PER_MSEC);
  }
  chppMutexUnlock(&transportContext->mutex);
  return success;
}

bool chppRxDataCb(struct ChppTransportState *context, const uint8_t *buf,
                  size_t len) {
  CHPP_NOT_NULL(buf);
  CHPP_NOT_NULL(context);

  chppMutexLock(&context->mutex);
  if (context->rxStatus.state != CHPP_STATE_PREAMBLE &&
      chppGetCurrentTimeNs() >
          context->rxStatus.packetStartTimeNs + CHPP_TRANSPORT_RX_TIMEOUT_NS) {
    CHPP_LOGE("Packet RX timeout");
    chppAbortRxPacket(context);
  }
  chppMutexUnlock(&context->mutex);

  CHPP_LOGD("RX %" PRIuSIZE " bytes: state=%" PRIu8, len,
            context->rxStatus.state);
  uint64_t now = chppGetCurrentTimeNs();
  context->rxStatus.lastDataTimeMs = (uint32_t)(now / CHPP_NSEC_PER_MSEC);
  context->rxStatus.numTotalDataBytes += len;

  size_t consumed = 0;
  while (consumed < len) {
    chppMutexLock(&context->mutex);
    // TODO: Investigate fine-grained locking, e.g. separating variables that
    // are only relevant to a particular path.
    // Also consider removing some of the finer-grained locks altogether for
    // non-multithreaded environments with clear documentation.

    switch (context->rxStatus.state) {
      case CHPP_STATE_PREAMBLE:
        consumed +=
            chppConsumePreamble(context, &buf[consumed], len - consumed);
        break;

      case CHPP_STATE_HEADER:
        consumed += chppConsumeHeader(context, &buf[consumed], len - consumed);
        break;

      case CHPP_STATE_PAYLOAD:
        consumed += chppConsumePayload(context, &buf[consumed], len - consumed);
        break;

      case CHPP_STATE_FOOTER:
        consumed += chppConsumeFooter(context, &buf[consumed], len - consumed);
        break;

      default:
        CHPP_DEBUG_ASSERT_LOG(false, "Invalid RX state %" PRIu8,
                              context->rxStatus.state);
        chppSetRxState(context, CHPP_STATE_PREAMBLE);
    }

    chppMutexUnlock(&context->mutex);
  }

  return (context->rxStatus.state == CHPP_STATE_PREAMBLE &&
          context->rxStatus.locInState == 0);
}

void chppRxPacketCompleteCb(struct ChppTransportState *context) {
  chppMutexLock(&context->mutex);
  if (context->rxStatus.state != CHPP_STATE_PREAMBLE) {
    CHPP_LOGE("RX pkt ended early: state=%" PRIu8 " seq=%" PRIu8
              " len=%" PRIu16,
              context->rxStatus.state, context->rxHeader.seq,
              context->rxHeader.length);
    chppAbortRxPacket(context);
    chppEnqueueTxPacket(context, CHPP_TRANSPORT_ERROR_HEADER);  // NACK
  }
  chppMutexUnlock(&context->mutex);
}

bool chppEnqueueTxDatagramOrFail(struct ChppTransportState *context, void *buf,
                                 size_t len) {
  bool success = false;
  bool resetting = (context->resetState == CHPP_RESET_STATE_RESETTING);

  if (len == 0) {
    CHPP_DEBUG_ASSERT_LOG(false, "Enqueue datagram len=0!");

  } else if (resetting || !chppEnqueueTxDatagram(
                              context, CHPP_TRANSPORT_ERROR_NONE, buf, len)) {
    uint8_t *handle = buf;
    CHPP_LOGE("Resetting=%d. Discarding %" PRIuSIZE " bytes for H#%" PRIu8,
              resetting, len, *handle);

    CHPP_FREE_AND_NULLIFY(buf);

  } else {
    success = true;
  }

  return success;
}

// TODO(b/192359485): Consider removing this function, or making it more robust.
void chppEnqueueTxErrorDatagram(struct ChppTransportState *context,
                                enum ChppTransportErrorCode errorCode) {
  bool resetting = (context->resetState == CHPP_RESET_STATE_RESETTING);
  if (resetting) {
    CHPP_LOGE("Discarding app error 0x%" PRIx8 " (resetting)", errorCode);
  } else {
    switch (errorCode) {
      case CHPP_TRANSPORT_ERROR_OOM: {
        CHPP_LOGD("App layer enqueueing CHPP_TRANSPORT_ERROR_OOM");
        break;
      }
      case CHPP_TRANSPORT_ERROR_APPLAYER: {
        CHPP_LOGD("App layer enqueueing CHPP_TRANSPORT_ERROR_APPLAYER");
        break;
      }
      default: {
        // App layer should not invoke any other errors
        CHPP_DEBUG_ASSERT_LOG(false, "App enqueueing invalid err=%" PRIu8,
                              errorCode);
      }
    }
    chppEnqueueTxPacket(context, CHPP_ATTR_AND_ERROR_TO_PACKET_CODE(
                                     CHPP_TRANSPORT_ATTR_NONE, errorCode));
  }
}

uint64_t chppTransportGetTimeUntilNextDoWorkNs(
    struct ChppTransportState *context) {
  uint64_t currentTime = chppGetCurrentTimeNs();
  uint64_t nextDoWorkTime = context->appContext->nextRequestTimeoutNs;

  if (context->txStatus.hasPacketsToSend ||
      context->resetState == CHPP_RESET_STATE_RESETTING) {
    nextDoWorkTime =
        MIN(nextDoWorkTime, CHPP_TRANSPORT_TX_TIMEOUT_NS +
                                ((context->txStatus.lastTxTimeNs == 0)
                                     ? currentTime
                                     : context->txStatus.lastTxTimeNs));
  }

  if (nextDoWorkTime == CHPP_TIME_MAX) {
    CHPP_LOGD("NextDoWork=n/a currentTime=%" PRIu64,
              currentTime / CHPP_NSEC_PER_MSEC);
    return CHPP_TRANSPORT_TIMEOUT_INFINITE;
  }

  CHPP_LOGD("NextDoWork=%" PRIu64 " currentTime=%" PRIu64 " delta=%" PRId64,
            nextDoWorkTime / CHPP_NSEC_PER_MSEC,
            currentTime / CHPP_NSEC_PER_MSEC,
            (nextDoWorkTime > currentTime ? nextDoWorkTime - currentTime : 0) /
                (int64_t)CHPP_NSEC_PER_MSEC);

  return nextDoWorkTime <= currentTime ? CHPP_TRANSPORT_TIMEOUT_IMMEDIATE
                                       : nextDoWorkTime - currentTime;
}

void chppWorkThreadStart(struct ChppTransportState *context) {
  chppTransportSendReset(context, CHPP_TRANSPORT_ATTR_RESET,
                         CHPP_TRANSPORT_ERROR_NONE);
  CHPP_LOGD("CHPP Work Thread started");

  uint32_t signals;
  do {
    uint64_t timeout = chppTransportGetTimeUntilNextDoWorkNs(context);
    if (timeout == CHPP_TRANSPORT_TIMEOUT_IMMEDIATE) {
      signals = chppNotifierGetSignal(&context->notifier);
    } else if (timeout == CHPP_TRANSPORT_TIMEOUT_INFINITE) {
      signals = chppNotifierWait(&context->notifier);
    } else {
      signals = chppNotifierTimedWait(&context->notifier, timeout);
    }

  } while (chppWorkThreadHandleSignal(context, signals));
}

bool chppWorkThreadHandleSignal(struct ChppTransportState *context,
                                uint32_t signals) {
  bool continueProcessing = false;

#ifdef CHPP_ENABLE_WORK_MONITOR
  chppWorkMonitorPreProcess(&context->workMonitor);
#endif

  if (signals & CHPP_TRANSPORT_SIGNAL_EXIT) {
    CHPP_LOGD("CHPP Work Thread terminated");
  } else {
    continueProcessing = true;
    if (signals & CHPP_TRANSPORT_SIGNAL_EVENT) {
      chppTransportDoWork(context);
    }

    if (signals == 0) {
      // Triggered by timeout

      if (chppGetCurrentTimeNs() - context->txStatus.lastTxTimeNs >=
          CHPP_TRANSPORT_TX_TIMEOUT_NS) {
        CHPP_LOGE("ACK timeout. Tx t=%" PRIu64,
                  context->txStatus.lastTxTimeNs / CHPP_NSEC_PER_MSEC);
        chppTransportDoWork(context);
      }

      if ((context->resetState == CHPP_RESET_STATE_RESETTING) &&
          (chppGetCurrentTimeNs() - context->resetTimeNs >=
           CHPP_TRANSPORT_RESET_TIMEOUT_NS)) {
        if (context->resetCount + 1 < CHPP_TRANSPORT_MAX_RESET) {
          CHPP_LOGE("RESET-ACK timeout; retrying");
          context->resetCount++;
          chppReset(context, CHPP_TRANSPORT_ATTR_RESET,
                    CHPP_TRANSPORT_ERROR_TIMEOUT);
        } else {
          CHPP_LOGE("RESET-ACK timeout; giving up");
          context->resetState = CHPP_RESET_STATE_PERMANENT_FAILURE;
          chppClearTxDatagramQueue(context);
        }
      }
    }

    if (signals & CHPP_TRANSPORT_SIGNAL_PLATFORM_MASK) {
      context->linkApi->doWork(context->linkContext,
                               signals & CHPP_TRANSPORT_SIGNAL_PLATFORM_MASK);
    }
  }

#ifdef CHPP_ENABLE_WORK_MONITOR
  chppWorkMonitorPostProcess(&context->workMonitor);
#endif

  return continueProcessing;
}

void chppWorkThreadStop(struct ChppTransportState *context) {
  chppNotifierSignal(&context->notifier, CHPP_TRANSPORT_SIGNAL_EXIT);
}

void chppLinkSendDoneCb(struct ChppTransportState *context,
                        enum ChppLinkErrorCode error) {
  if (error != CHPP_LINK_ERROR_NONE_SENT) {
    CHPP_LOGE("Async send failure: %" PRIu8, error);
  }

  chppMutexLock(&context->mutex);

  context->txStatus.linkBusy = false;

  // No need to free anything as link Tx buffer is static. Likewise, we
  // keep linkBufferSize to assist testing.

  chppMutexUnlock(&context->mutex);
}

void chppDatagramProcessDoneCb(struct ChppTransportState *context,
                               uint8_t *buf) {
  UNUSED_VAR(context);

  CHPP_FREE_AND_NULLIFY(buf);
}

uint8_t chppRunTransportLoopback(struct ChppTransportState *context,
                                 uint8_t *buf, size_t len) {
  UNUSED_VAR(buf);
  UNUSED_VAR(len);
  uint8_t result = CHPP_APP_ERROR_UNSUPPORTED;
  context->loopbackResult = result;

#ifdef CHPP_CLIENT_ENABLED_TRANSPORT_LOOPBACK
  result = CHPP_APP_ERROR_NONE;
  context->loopbackResult = CHPP_APP_ERROR_UNSPECIFIED;

  if (len == 0 || len > chppTransportTxMtuSize(context)) {
    result = CHPP_APP_ERROR_INVALID_LENGTH;
    context->loopbackResult = result;

  } else if (context->txStatus.linkBusy) {
    result = CHPP_APP_ERROR_BLOCKED;
    context->loopbackResult = result;

  } else if (context->transportLoopbackData.payload != NULL) {
    result = CHPP_APP_ERROR_BUSY;
    context->loopbackResult = result;

  } else if ((context->transportLoopbackData.payload = chppMalloc(len)) ==
             NULL) {
    result = CHPP_APP_ERROR_OOM;
    context->loopbackResult = result;

  } else {
    uint8_t *linkTxBuffer = context->linkApi->getTxBuffer(context->linkContext);
    context->transportLoopbackData.length = len;
    memcpy(context->transportLoopbackData.payload, buf, len);

    context->txStatus.linkBusy = true;
    context->linkBufferSize = 0;
    const struct ChppLinkConfiguration linkConfig =
        context->linkApi->getConfig(context->linkContext);
    memset(linkTxBuffer, 0, linkConfig.txBufferLen);
    context->linkBufferSize += chppAddPreamble(linkTxBuffer);

    struct ChppTransportHeader *txHeader =
        (struct ChppTransportHeader *)&linkTxBuffer[context->linkBufferSize];
    context->linkBufferSize += sizeof(*txHeader);

    txHeader->packetCode = CHPP_ATTR_AND_ERROR_TO_PACKET_CODE(
        CHPP_TRANSPORT_ATTR_LOOPBACK_REQUEST, txHeader->packetCode);

    size_t payloadLen = MIN(len, chppTransportTxMtuSize(context));
    txHeader->length = (uint16_t)payloadLen;
    chppAppendToPendingTxPacket(context, buf, payloadLen);

    chppAddFooter(context);

    CHPP_LOGD("Sending transport-loopback request (packet len=%" PRIuSIZE
              ", payload len=%" PRIu16 ", asked len was %" PRIuSIZE ")",
              context->linkBufferSize, txHeader->length, len);
    enum ChppLinkErrorCode error = chppSendPendingPacket(context);

    if (error != CHPP_LINK_ERROR_NONE_QUEUED) {
      // Either sent synchronously or an error has occurred
      chppLinkSendDoneCb(context, error);

      if (error != CHPP_LINK_ERROR_NONE_SENT) {
        // An error has occurred
        CHPP_FREE_AND_NULLIFY(context->transportLoopbackData.payload);
        context->transportLoopbackData.length = 0;
        result = CHPP_APP_ERROR_UNSPECIFIED;
      }
    }
  }

  if (result != CHPP_APP_ERROR_NONE) {
    CHPP_LOGE("Trans-loopback failure: %" PRIu8, result);
  }
#endif
  return result;
}

void chppTransportSendReset(struct ChppTransportState *context,
                            enum ChppTransportPacketAttributes resetType,
                            enum ChppTransportErrorCode error) {
  // Make sure CHPP is in an initialized state
  CHPP_ASSERT_LOG((context->txDatagramQueue.pending == 0 &&
                   context->txDatagramQueue.front == 0),
                  "Not init to send reset");

  struct ChppTransportConfiguration *config =
      chppMalloc(sizeof(struct ChppTransportConfiguration));
  if (config == NULL) {
    CHPP_LOG_OOM();
  } else {
    // CHPP transport version
    config->version.major = 1;
    config->version.minor = 0;
    config->version.patch = 0;

<<<<<<< HEAD
    // Max Rx window size
    // Note: current implementation does not support a window size >1
    config->windowSize = 1;
=======
    config->reserved1 = 0;
    config->reserved2 = 0;
    config->reserved3 = 0;
>>>>>>> d3f1a023

    if (resetType == CHPP_TRANSPORT_ATTR_RESET_ACK) {
      CHPP_LOGD("Sending RESET-ACK");
      chppSetResetComplete(context);
    } else {
      CHPP_LOGD("Sending RESET");
    }

    context->resetTimeNs = chppGetCurrentTimeNs();

    chppEnqueueTxDatagram(context,
                          CHPP_ATTR_AND_ERROR_TO_PACKET_CODE(resetType, error),
                          config, sizeof(*config));
  }
}

size_t chppTransportTxMtuSize(const struct ChppTransportState *context) {
  const struct ChppLinkConfiguration linkConfig =
      context->linkApi->getConfig(context->linkContext);

  return linkConfig.txBufferLen - CHPP_TRANSPORT_ENCODING_OVERHEAD_BYTES;
}

size_t chppTransportRxMtuSize(const struct ChppTransportState *context) {
  const struct ChppLinkConfiguration linkConfig =
      context->linkApi->getConfig(context->linkContext);

  return linkConfig.rxBufferLen - CHPP_TRANSPORT_ENCODING_OVERHEAD_BYTES;
}<|MERGE_RESOLUTION|>--- conflicted
+++ resolved
@@ -1231,11 +1231,7 @@
   if (transportContext->txStatus.linkBusy == true) {
     // TODO: Give time for link layer to finish before resorting to a reset
 
-<<<<<<< HEAD
-    transportContext->linkApi->reset(&transportContext->linkContext);
-=======
     transportContext->linkApi->reset(transportContext->linkContext);
->>>>>>> d3f1a023
   }
 
   // Free memory allocated for any ongoing rx datagrams
@@ -1776,15 +1772,9 @@
     config->version.minor = 0;
     config->version.patch = 0;
 
-<<<<<<< HEAD
-    // Max Rx window size
-    // Note: current implementation does not support a window size >1
-    config->windowSize = 1;
-=======
     config->reserved1 = 0;
     config->reserved2 = 0;
     config->reserved3 = 0;
->>>>>>> d3f1a023
 
     if (resetType == CHPP_TRANSPORT_ATTR_RESET_ACK) {
       CHPP_LOGD("Sending RESET-ACK");
