--- conflicted
+++ resolved
@@ -35,20 +35,10 @@
 #include "chpp/transport.h"
 #include "chre/pal/wwan.h"
 
-// Link layer state.
-struct ChppLinuxLinkState gChppLinuxLinkContext;
-
 class ClientsTest : public testing::Test {
  protected:
   void SetUp() override {
     chppClearTotalAllocBytes();
-<<<<<<< HEAD
-    memset(&gChppLinuxLinkContext, 0, sizeof(struct ChppLinuxLinkState));
-    gChppLinuxLinkContext.linkEstablished = true;
-    const struct ChppLinkApi *linkApi = getLinuxLinkApi();
-    chppTransportInit(&mTransportContext, &mAppContext, &gChppLinuxLinkContext,
-                      linkApi);
-=======
 
     memset(&mAppContext, 0, sizeof(mAppContext));
     memset(&mTransportContext, 0, sizeof(mTransportContext));
@@ -57,7 +47,6 @@
 
     chppTransportInit(&mTransportContext, &mAppContext, &mLinkContext,
                       getLinuxLinkApi());
->>>>>>> d3f1a023
     chppAppInit(&mAppContext, &mTransportContext);
     mClientState =
         (struct ChppClientState *)mAppContext.registeredClientContexts[0];
