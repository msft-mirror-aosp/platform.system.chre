/*
 * Copyright (C) 2020 The Android Open Source Project
 *
 * Licensed under the Apache License, Version 2.0 (the "License");
 * you may not use this file except in compliance with the License.
 * You may obtain a copy of the License at
 *
 *      http://www.apache.org/licenses/LICENSE-2.0
 *
 * Unless required by applicable law or agreed to in writing, software
 * distributed under the License is distributed on an "AS IS" BASIS,
 * WITHOUT WARRANTIES OR CONDITIONS OF ANY KIND, either express or implied.
 * See the License for the specific language governing permissions and
 * limitations under the License.
 */

#include "transport_test.h"

#include <gtest/gtest.h>

#include <stdbool.h>
#include <stddef.h>
#include <stdint.h>
#include <string.h>
#include <chrono>
#include <thread>

#include "chpp/app.h"
#include "chpp/common/discovery.h"
#include "chpp/common/gnss.h"
#include "chpp/common/gnss_types.h"
#include "chpp/common/standard_uuids.h"
#include "chpp/common/wifi.h"
#include "chpp/common/wifi_types.h"
#include "chpp/common/wwan.h"
#include "chpp/crc.h"
#include "chpp/macros.h"
#include "chpp/memory.h"
#include "chpp/platform/platform_link.h"
#include "chpp/platform/utils.h"
#include "chpp/services/discovery.h"
#include "chpp/services/loopback.h"
#include "chpp/transport.h"
#include "chre/pal/wwan.h"

namespace {

// Preamble as separate bytes for testing
constexpr uint8_t kChppPreamble0 = 0x68;
constexpr uint8_t kChppPreamble1 = 0x43;

// Max size of payload sent to chppRxDataCb (bytes)
constexpr size_t kMaxChunkSize = 20000;

constexpr size_t kMaxPacketSize =
    kMaxChunkSize + CHPP_TRANSPORT_ENCODING_OVERHEAD_BYTES;

// Input sizes to test the entire range of sizes with a few tests
constexpr int kChunkSizes[] = {0, 1, 2, 3, 4, 21, 100, 1000, 10001, 20000};

// Number of services
constexpr int kServiceCount = 3;

// State of the link layer.
struct ChppLinuxLinkState gChppLinuxLinkContext;

/*
 * Test suite for the CHPP Transport Layer
 */
class TransportTests : public testing::TestWithParam<int> {
 protected:
  void SetUp() override {
    chppClearTotalAllocBytes();
    memset(&gChppLinuxLinkContext, 0, sizeof(struct ChppLinuxLinkState));
<<<<<<< HEAD
=======
    gChppLinuxLinkContext.manualSendCycle = true;
>>>>>>> d3f1a023
    gChppLinuxLinkContext.linkEstablished = true;
    gChppLinuxLinkContext.isLinkActive = true;
    const struct ChppLinkApi *linkApi = getLinuxLinkApi();
    chppTransportInit(&mTransportContext, &mAppContext, &gChppLinuxLinkContext,
                      linkApi);
    chppAppInit(&mAppContext, &mTransportContext);

    mTransportContext.resetState = CHPP_RESET_STATE_NONE;

    // Make sure CHPP has a correct count of the number of registered services
    // on this platform, (in this case, 1,) as registered in the function
    // chppRegisterCommonServices().
    ASSERT_EQ(mAppContext.registeredServiceCount, kServiceCount);
  }

  void TearDown() override {
    chppAppDeinit(&mAppContext);
    chppTransportDeinit(&mTransportContext);

    EXPECT_EQ(chppGetTotalAllocBytes(), 0);
  }

  ChppTransportState mTransportContext = {};
  ChppAppState mAppContext = {};
  uint8_t mBuf[kMaxPacketSize] = {};
};

/**
 * Wait for chppTransportDoWork() to finish after it is notified by
 * chppEnqueueTxPacket to run.
 */
void WaitForTransport(struct ChppTransportState *transportContext) {
<<<<<<< HEAD
  // Wait for linkContext.notifier.signal to be triggered and processed
  volatile uint32_t k = 1;
  while (gChppLinuxLinkContext.notifier.signal == 0 && k > 0) {
    k++;
  }
  while (gChppLinuxLinkContext.notifier.signal != 0 && k > 0) {
    k++;
  }
  ASSERT_FALSE(k == 0);
  while (k < UINT16_MAX) {
    k++;
  }
  while (k > 0) {
    k--;
  }
=======
  // Start sending data out.
  cycleSendThread();
  // Wait for data to be received and processed.
  std::this_thread::sleep_for(std::chrono::milliseconds(20));
>>>>>>> d3f1a023

  // Should have reset loc and length for next packet / datagram
  EXPECT_EQ(transportContext->rxStatus.locInDatagram, 0);
  EXPECT_EQ(transportContext->rxDatagram.length, 0);
}

/**
 * Validates a ChppTestResponse. Since the error field within the
 * ChppAppHeader struct is optional (and not used for common services), this
 * function returns the error field to be checked if desired, depending on the
 * service.
 *
 * @param buf Buffer containing response.
 * @param ackSeq Ack sequence to be verified.
 * @param handle Handle number to be verified
 * @param transactionID Transaction ID to be verified.
 *
 * @return The error field within the ChppAppHeader struct that is used by some
 * but not all services.
 */
uint8_t validateChppTestResponse(void *buf, uint8_t ackSeq, uint8_t handle,
                                 uint8_t transactionID) {
  struct ChppTestResponse *response = (ChppTestResponse *)buf;

  // Check preamble
  EXPECT_EQ(response->preamble0, kChppPreamble0);
  EXPECT_EQ(response->preamble1, kChppPreamble1);

  // Check response transport headers
  EXPECT_EQ(response->transportHeader.packetCode, CHPP_TRANSPORT_ERROR_NONE);
  EXPECT_EQ(response->transportHeader.ackSeq, ackSeq);

  // Check response app headers
  EXPECT_EQ(response->appHeader.handle, handle);
  EXPECT_EQ(response->appHeader.type, CHPP_MESSAGE_TYPE_SERVICE_RESPONSE);
  EXPECT_EQ(response->appHeader.transaction, transactionID);

  // Return optional response error to be checked if desired
  return response->appHeader.error;
}

/**
 * Aborts a packet and validates state.
 *
 * @param transportcontext Maintains status for each transport layer instance.
 */
void endAndValidatePacket(struct ChppTransportState *transportContext) {
  chppRxPacketCompleteCb(transportContext);
  EXPECT_EQ(transportContext->rxStatus.state, CHPP_STATE_PREAMBLE);
  EXPECT_EQ(transportContext->rxStatus.locInDatagram, 0);
  EXPECT_EQ(transportContext->rxDatagram.length, 0);
}

/**
 * Adds a preamble to a certain location in a buffer, and increases the location
 * accordingly, to account for the length of the added preamble.
 *
 * @param buf Buffer.
 * @param location Location to add the preamble, which its value will be
 * increased accordingly.
 */
void addPreambleToBuf(uint8_t *buf, size_t *location) {
  buf[(*location)++] = kChppPreamble0;
  buf[(*location)++] = kChppPreamble1;
}

/**
 * Adds a transport header (with default values) to a certain location in a
 * buffer, and increases the location accordingly, to account for the length of
 * the added transport header.
 *
 * @param buf Buffer.
 * @param location Location to add the transport header, which its value will be
 * increased accordingly.
 *
 * @return Pointer to the added transport header (e.g. to modify its fields).
 */
ChppTransportHeader *addTransportHeaderToBuf(uint8_t *buf, size_t *location) {
  size_t oldLoc = *location;

  // Default values for initial, minimum size request packet
  ChppTransportHeader transHeader = {};
  transHeader.flags = CHPP_TRANSPORT_FLAG_FINISHED_DATAGRAM;
  transHeader.packetCode = CHPP_TRANSPORT_ERROR_NONE;
  transHeader.ackSeq = 1;
  transHeader.seq = 0;
  transHeader.length = sizeof(ChppAppHeader);
  transHeader.reserved = 0;

  memcpy(&buf[*location], &transHeader, sizeof(transHeader));
  *location += sizeof(transHeader);

  return (ChppTransportHeader *)&buf[oldLoc];
}

/**
 * Adds an app header (with default values) to a certain location in a buffer,
 * and increases the location accordingly, to account for the length of the
 * added app header.
 *
 * @param buf Buffer.
 * @param location Location to add the app header, which its value will be
 * increased accordingly.
 *
 * @return Pointer to the added app header (e.g. to modify its fields).
 */
ChppAppHeader *addAppHeaderToBuf(uint8_t *buf, size_t *location) {
  size_t oldLoc = *location;

  // Default values - to be updated later as necessary
  ChppAppHeader appHeader = {};
  appHeader.handle = CHPP_HANDLE_NEGOTIATED_RANGE_START;
  appHeader.type = CHPP_MESSAGE_TYPE_CLIENT_REQUEST;
  appHeader.transaction = 0;
  appHeader.error = CHPP_APP_ERROR_NONE;
  appHeader.command = 0;

  memcpy(&buf[*location], &appHeader, sizeof(appHeader));
  *location += sizeof(appHeader);

  return (ChppAppHeader *)&buf[oldLoc];
}

/**
 * Adds a transport footer to a certain location in a buffer, and increases the
 * location accordingly, to account for the length of the added preamble.
 *
 * @param buf Buffer.
 * @param location Location to add the footer. The value of location will be
 * increased accordingly.
 *
 */
void addTransportFooterToBuf(uint8_t *buf, size_t *location) {
  uint32_t *checksum = (uint32_t *)&buf[*location];

  *checksum = chppCrc32(0, &buf[CHPP_PREAMBLE_LEN_BYTES],
                        *location - CHPP_PREAMBLE_LEN_BYTES);

  *location += sizeof(ChppTransportFooter);
}

/**
 * Opens a service and checks to make sure it was opened correctly.
 *
 * @param transportContext Transport layer context.
 * @param buf Buffer.
 * @param ackSeq Ack sequence of the packet to be sent out
 * @param seq Sequence number of the packet to be sent out.
 * @param handle Handle of the service to be opened.
 * @param transactionID Transaction ID for the open request.
 * @param command Open command.
 */
void openService(ChppTransportState *transportContext, uint8_t *buf,
                 uint8_t ackSeq, uint8_t seq, uint8_t handle,
                 uint8_t transactionID, uint16_t command) {
  size_t len = 0;

  addPreambleToBuf(buf, &len);

  ChppTransportHeader *transHeader = addTransportHeaderToBuf(buf, &len);
  transHeader->ackSeq = ackSeq;
  transHeader->seq = seq;

  ChppAppHeader *appHeader = addAppHeaderToBuf(buf, &len);
  appHeader->handle = handle;
  appHeader->transaction = transactionID;
  appHeader->command = command;

  addTransportFooterToBuf(buf, &len);

  // Send header + payload (if any) + footer
  EXPECT_TRUE(chppRxDataCb(transportContext, buf, len));

  // Check for correct state
  uint8_t nextSeq = transHeader->seq + 1;
  EXPECT_EQ(transportContext->rxStatus.expectedSeq, nextSeq);
  EXPECT_EQ(transportContext->rxStatus.state, CHPP_STATE_PREAMBLE);

  // Wait for response
  WaitForTransport(transportContext);

  // Validate common response fields
  EXPECT_EQ(validateChppTestResponse(gChppLinuxLinkContext.buf, nextSeq, handle,
                                     transactionID),
            CHPP_APP_ERROR_NONE);

  // Check response length
  EXPECT_EQ(sizeof(ChppTestResponse), CHPP_PREAMBLE_LEN_BYTES +
                                          sizeof(ChppTransportHeader) +
                                          sizeof(ChppAppHeader));
  EXPECT_EQ(transportContext->linkBufferSize,
            sizeof(ChppTestResponse) + sizeof(ChppTransportFooter));
}

/**
 * Sends a command to a service and checks for errors.
 *
 * @param transportContext Transport layer context.
 * @param buf Buffer.
 * @param ackSeq Ack sequence of the packet to be sent out
 * @param seq Sequence number of the packet to be sent out.
 * @param handle Handle of the service to be opened.
 * @param transactionID Transaction ID for the open request.
 * @param command Command to be sent.
 */
void sendCommandToService(ChppTransportState *transportContext, uint8_t *buf,
                          uint8_t ackSeq, uint8_t seq, uint8_t handle,
                          uint8_t transactionID, uint16_t command) {
  size_t len = 0;

  addPreambleToBuf(buf, &len);

  ChppTransportHeader *transHeader = addTransportHeaderToBuf(buf, &len);
  transHeader->ackSeq = ackSeq;
  transHeader->seq = seq;

  ChppAppHeader *appHeader = addAppHeaderToBuf(buf, &len);
  appHeader->handle = handle;
  appHeader->transaction = transactionID;
  appHeader->command = command;

  addTransportFooterToBuf(buf, &len);

  // Send header + payload (if any) + footer
  EXPECT_TRUE(chppRxDataCb(transportContext, buf, len));

  // Check for correct state
  uint8_t nextSeq = transHeader->seq + 1;
  EXPECT_EQ(transportContext->rxStatus.expectedSeq, nextSeq);
  EXPECT_EQ(transportContext->rxStatus.state, CHPP_STATE_PREAMBLE);

  // Wait for response
  WaitForTransport(transportContext);

  // Validate common response fields
  EXPECT_EQ(validateChppTestResponse(gChppLinuxLinkContext.buf, nextSeq, handle,
                                     transactionID),
            CHPP_APP_ERROR_NONE);
}

/**
 * A series of zeros shouldn't change state from CHPP_STATE_PREAMBLE
 */
TEST_P(TransportTests, ZeroNoPreambleInput) {
  size_t len = static_cast<size_t>(GetParam());
  if (len <= kMaxChunkSize) {
    EXPECT_TRUE(chppRxDataCb(&mTransportContext, mBuf, len));
    EXPECT_EQ(mTransportContext.rxStatus.state, CHPP_STATE_PREAMBLE);
  }
}

/**
 * A preamble after a series of zeros input should change state from
 * CHPP_STATE_PREAMBLE to CHPP_STATE_HEADER
 */
TEST_P(TransportTests, ZeroThenPreambleInput) {
  size_t len = static_cast<size_t>(GetParam());

  if (len <= kMaxChunkSize) {
    // Add preamble at the end of mBuf, as individual bytes instead of using
    // chppAddPreamble(&mBuf[preambleLoc])
    size_t preambleLoc = MAX(0, len - CHPP_PREAMBLE_LEN_BYTES);
    mBuf[preambleLoc] = kChppPreamble0;
    mBuf[preambleLoc + 1] = kChppPreamble1;

    if (len >= CHPP_PREAMBLE_LEN_BYTES) {
      EXPECT_FALSE(chppRxDataCb(&mTransportContext, mBuf, len));
      EXPECT_EQ(mTransportContext.rxStatus.state, CHPP_STATE_HEADER);
    } else {
      EXPECT_TRUE(chppRxDataCb(&mTransportContext, mBuf, len));
      EXPECT_EQ(mTransportContext.rxStatus.state, CHPP_STATE_PREAMBLE);
    }
  }
}

/**
 * Rx Testing with various length payloads of zeros
 */
TEST_P(TransportTests, RxPayloadOfZeros) {
  mTransportContext.rxStatus.state = CHPP_STATE_PREAMBLE;
  size_t len = static_cast<size_t>(GetParam());
<<<<<<< HEAD
  bool validLen = (len <= chppTransportRxMtuSize(&mTransportContext));
=======
  bool isLenValid = (len <= chppTransportRxMtuSize(&mTransportContext));
>>>>>>> d3f1a023

  mTransportContext.txStatus.hasPacketsToSend = true;
  std::thread t1(chppWorkThreadStart, &mTransportContext);
  WaitForTransport(&mTransportContext);

  if (len <= kMaxChunkSize) {
    size_t loc = 0;
    addPreambleToBuf(mBuf, &loc);
    ChppTransportHeader *transHeader = addTransportHeaderToBuf(mBuf, &loc);

    transHeader->length = static_cast<uint16_t>(len);
    loc += len;

    addTransportFooterToBuf(mBuf, &loc);

    // Send header and check for correct state
    EXPECT_EQ(
        chppRxDataCb(&mTransportContext, mBuf,
                     CHPP_PREAMBLE_LEN_BYTES + sizeof(ChppTransportHeader)),
        !isLenValid);

    if (!isLenValid) {
      EXPECT_EQ(mTransportContext.rxStatus.state, CHPP_STATE_PREAMBLE);
    } else if (len > 0) {
      EXPECT_EQ(mTransportContext.rxStatus.state, CHPP_STATE_PAYLOAD);
    } else {
      EXPECT_EQ(mTransportContext.rxStatus.state, CHPP_STATE_FOOTER);
    }

    // Correct decoding of packet length
    EXPECT_EQ(mTransportContext.rxHeader.length, len);
    EXPECT_EQ(mTransportContext.rxStatus.locInDatagram, 0);
    EXPECT_EQ(mTransportContext.rxDatagram.length, isLenValid ? len : 0);

    // Send payload if any and check for correct state
    if (len > 0) {
      EXPECT_EQ(
          chppRxDataCb(
              &mTransportContext,
              &mBuf[CHPP_PREAMBLE_LEN_BYTES + sizeof(ChppTransportHeader)],
              len),
          !isLenValid);
      EXPECT_EQ(mTransportContext.rxStatus.state,
                isLenValid ? CHPP_STATE_FOOTER : CHPP_STATE_PREAMBLE);
    }

    // Should have complete packet payload by now
    EXPECT_EQ(mTransportContext.rxStatus.locInDatagram, isLenValid ? len : 0);

    // But no ACK yet
    EXPECT_EQ(mTransportContext.rxStatus.expectedSeq, transHeader->seq);

    // Send footer
    EXPECT_TRUE(chppRxDataCb(
        &mTransportContext,
        &mBuf[CHPP_PREAMBLE_LEN_BYTES + sizeof(ChppTransportHeader) + len],
        sizeof(ChppTransportFooter)));

    // The next expected packet sequence # should incremented only if the
    // received packet is payload-bearing.
    uint8_t nextSeq = transHeader->seq + ((isLenValid && len > 0) ? 1 : 0);
    EXPECT_EQ(mTransportContext.rxStatus.expectedSeq, nextSeq);

    // Check for correct ACK crafting if applicable (i.e. if the received packet
    // is payload-bearing).
    if (isLenValid && len > 0) {
      EXPECT_EQ(mTransportContext.txStatus.packetCodeToSend,
                CHPP_TRANSPORT_ERROR_NONE);
      EXPECT_EQ(mTransportContext.txDatagramQueue.pending, 0);

      WaitForTransport(&mTransportContext);

      // Check response packet fields
      struct ChppTransportHeader *txHeader =
          (struct ChppTransportHeader *)&gChppLinuxLinkContext
              .buf[CHPP_PREAMBLE_LEN_BYTES];
      EXPECT_EQ(txHeader->flags, CHPP_TRANSPORT_FLAG_FINISHED_DATAGRAM);
      EXPECT_EQ(txHeader->packetCode, CHPP_TRANSPORT_ERROR_NONE);
      EXPECT_EQ(txHeader->ackSeq, nextSeq);
      EXPECT_EQ(txHeader->length, 0);

      // Check outgoing packet length
      EXPECT_EQ(mTransportContext.linkBufferSize,
                CHPP_PREAMBLE_LEN_BYTES + sizeof(struct ChppTransportHeader) +
                    sizeof(struct ChppTransportFooter));
    }

    // Check for correct state
    EXPECT_EQ(mTransportContext.rxStatus.state, CHPP_STATE_PREAMBLE);

    // Should have reset loc and length for next packet / datagram
    EXPECT_EQ(mTransportContext.rxStatus.locInDatagram, 0);
    EXPECT_EQ(mTransportContext.rxDatagram.length, 0);
  }

  chppWorkThreadStop(&mTransportContext);
  t1.join();
}

/**
 * End of Packet Link Notification during preamble
 */
TEST_F(TransportTests, LinkSendDonePreamble) {
  size_t payloadLen = 1000;
  size_t partLenPreamble = CHPP_PREAMBLE_LEN_BYTES - 1;

  mTransportContext.rxStatus.state = CHPP_STATE_PREAMBLE;
  mTransportContext.txStatus.hasPacketsToSend = true;
  std::thread t1(chppWorkThreadStart, &mTransportContext);
  WaitForTransport(&mTransportContext);

  size_t loc = 0;
  addPreambleToBuf(mBuf, &loc);
  ChppTransportHeader *transHeader = addTransportHeaderToBuf(mBuf, &loc);
  transHeader->length = static_cast<uint16_t>(payloadLen);
  loc += payloadLen;
  addTransportFooterToBuf(mBuf, &loc);

  EXPECT_FALSE(chppRxDataCb(&mTransportContext, mBuf, partLenPreamble));
  EXPECT_EQ(mTransportContext.rxStatus.state, CHPP_STATE_PREAMBLE);
  endAndValidatePacket(&mTransportContext);

  chppWorkThreadStop(&mTransportContext);
  t1.join();
}

/**
 * End of Packet Link Notification during header
 */
TEST_F(TransportTests, LinkSendDoneHeader) {
  size_t payloadLen = 1000;
  size_t partLenHeader =
      CHPP_PREAMBLE_LEN_BYTES + sizeof(ChppTransportHeader) - 1;

  mTransportContext.rxStatus.state = CHPP_STATE_PREAMBLE;
  mTransportContext.txStatus.hasPacketsToSend = true;
  std::thread t1(chppWorkThreadStart, &mTransportContext);
  WaitForTransport(&mTransportContext);

  size_t loc = 0;
  addPreambleToBuf(mBuf, &loc);
  ChppTransportHeader *transHeader = addTransportHeaderToBuf(mBuf, &loc);
  transHeader->length = static_cast<uint16_t>(payloadLen);
  loc += payloadLen;
  addTransportFooterToBuf(mBuf, &loc);

  EXPECT_FALSE(chppRxDataCb(&mTransportContext, mBuf, partLenHeader));
  EXPECT_EQ(mTransportContext.rxStatus.state, CHPP_STATE_HEADER);
  EXPECT_EQ(mTransportContext.rxHeader.length, payloadLen);
  endAndValidatePacket(&mTransportContext);

  chppWorkThreadStop(&mTransportContext);
  t1.join();
}

/**
 * End of Packet Link Notification during payload
 */
TEST_F(TransportTests, LinkSendDonePayload) {
  size_t payloadLen = 1000;
  size_t partLenPayload = 500;

  mTransportContext.rxStatus.state = CHPP_STATE_PREAMBLE;
  mTransportContext.txStatus.hasPacketsToSend = true;
  std::thread t1(chppWorkThreadStart, &mTransportContext);
  WaitForTransport(&mTransportContext);

  size_t loc = 0;
  addPreambleToBuf(mBuf, &loc);
  ChppTransportHeader *transHeader = addTransportHeaderToBuf(mBuf, &loc);
  transHeader->length = static_cast<uint16_t>(payloadLen);
  loc += payloadLen;
  addTransportFooterToBuf(mBuf, &loc);

  EXPECT_FALSE(chppRxDataCb(&mTransportContext, mBuf, partLenPayload));
  EXPECT_EQ(mTransportContext.rxStatus.state, CHPP_STATE_PAYLOAD);
  EXPECT_EQ(mTransportContext.rxHeader.length, payloadLen);
  EXPECT_EQ(
      mTransportContext.rxStatus.locInDatagram,
      partLenPayload - CHPP_PREAMBLE_LEN_BYTES - sizeof(ChppTransportHeader));
  EXPECT_EQ(mTransportContext.rxDatagram.length, payloadLen);
  endAndValidatePacket(&mTransportContext);

  chppWorkThreadStop(&mTransportContext);
  t1.join();
}

/**
 * End of Packet Link Notification during footer
 */
TEST_F(TransportTests, LinkSendDoneFooter) {
  size_t payloadLen = 1000;
  size_t partLenFooter = CHPP_PREAMBLE_LEN_BYTES + sizeof(ChppTransportHeader) +
                         payloadLen + sizeof(ChppTransportFooter) - 1;

  mTransportContext.rxStatus.state = CHPP_STATE_PREAMBLE;
  mTransportContext.txStatus.hasPacketsToSend = true;
  std::thread t1(chppWorkThreadStart, &mTransportContext);
  WaitForTransport(&mTransportContext);

  size_t loc = 0;
  addPreambleToBuf(mBuf, &loc);
  ChppTransportHeader *transHeader = addTransportHeaderToBuf(mBuf, &loc);
  transHeader->length = static_cast<uint16_t>(payloadLen);
  loc += payloadLen;
  addTransportFooterToBuf(mBuf, &loc);

  EXPECT_FALSE(chppRxDataCb(&mTransportContext, mBuf, partLenFooter));
  EXPECT_EQ(mTransportContext.rxStatus.state, CHPP_STATE_FOOTER);
  EXPECT_EQ(mTransportContext.rxHeader.length, payloadLen);
  EXPECT_EQ(mTransportContext.rxStatus.locInDatagram, payloadLen);
  EXPECT_EQ(mTransportContext.rxDatagram.length, payloadLen);
  endAndValidatePacket(&mTransportContext);

  chppWorkThreadStop(&mTransportContext);
  t1.join();
}

TEST_P(TransportTests, EnqueueDatagrams) {
  size_t len = static_cast<size_t>(GetParam());

  if (len <= CHPP_TX_DATAGRAM_QUEUE_LEN) {
    // Add (len) datagrams of various length to queue

    int fr = 0;

    for (int j = 0; j == CHPP_TX_DATAGRAM_QUEUE_LEN; j++) {
      for (size_t i = 1; i <= len; i++) {
        uint8_t *mBuf = (uint8_t *)chppMalloc(i + 100);
        EXPECT_TRUE(
            chppEnqueueTxDatagramOrFail(&mTransportContext, mBuf, i + 100));

        EXPECT_EQ(mTransportContext.txDatagramQueue.pending, i);
        EXPECT_EQ(mTransportContext.txDatagramQueue.front, fr);
        EXPECT_EQ(mTransportContext.txDatagramQueue
                      .datagram[(i - 1 + fr) % CHPP_TX_DATAGRAM_QUEUE_LEN]
                      .length,
                  i + 100);
      }

      if (mTransportContext.txDatagramQueue.pending ==
          CHPP_TX_DATAGRAM_QUEUE_LEN) {
        uint8_t *mBuf = (uint8_t *)chppMalloc(100);
        EXPECT_FALSE(
            chppEnqueueTxDatagramOrFail(&mTransportContext, mBuf, 100));
        CHPP_FREE_AND_NULLIFY(mBuf);
      }

      for (size_t i = len; i > 0; i--) {
        fr++;
        fr %= CHPP_TX_DATAGRAM_QUEUE_LEN;

        EXPECT_TRUE(chppDequeueTxDatagram(&mTransportContext));

        EXPECT_EQ(mTransportContext.txDatagramQueue.front, fr);
        EXPECT_EQ(mTransportContext.txDatagramQueue.pending, i - 1);
      }

      EXPECT_FALSE(chppDequeueTxDatagram(&mTransportContext));

      EXPECT_EQ(mTransportContext.txDatagramQueue.front, fr);
      EXPECT_EQ(mTransportContext.txDatagramQueue.pending, 0);
    }
  }
}

/**
 * Loopback testing with various length payloads of zeros
 */
TEST_P(TransportTests, LoopbackPayloadOfZeros) {
  mTransportContext.rxStatus.state = CHPP_STATE_PREAMBLE;
  size_t len = static_cast<size_t>(GetParam());

  mTransportContext.txStatus.hasPacketsToSend = true;
  std::thread t1(chppWorkThreadStart, &mTransportContext);
  WaitForTransport(&mTransportContext);
  chppWorkThreadStop(&mTransportContext);
  t1.join();

  if (len > 1 && len <= kMaxChunkSize) {
    // Loopback App header (only 2 fields required)
    mBuf[0] = CHPP_HANDLE_LOOPBACK;
    mBuf[1] = CHPP_MESSAGE_TYPE_CLIENT_REQUEST;

    EXPECT_TRUE(chppDispatchLoopbackClientRequest(&mAppContext, mBuf, len));

    uint16_t end = (mTransportContext.txDatagramQueue.front +
                    mTransportContext.txDatagramQueue.pending - 1) %
                   CHPP_TX_DATAGRAM_QUEUE_LEN;

    EXPECT_EQ(mTransportContext.txDatagramQueue.datagram[end].length, len);
    EXPECT_EQ(mTransportContext.txDatagramQueue.datagram[end].payload[0],
              CHPP_HANDLE_LOOPBACK);
    EXPECT_EQ(mTransportContext.txDatagramQueue.datagram[end].payload[1],
              CHPP_MESSAGE_TYPE_SERVICE_RESPONSE);
  }
}

/**
 * Discovery service + Transaction ID
 */
TEST_P(TransportTests, DiscoveryAndTransactionID) {
  uint8_t transactionID = static_cast<uint8_t>(GetParam());
  size_t len = 0;

  mTransportContext.txStatus.hasPacketsToSend = true;
  std::thread t1(chppWorkThreadStart, &mTransportContext);
  WaitForTransport(&mTransportContext);
  chppWorkThreadStop(&mTransportContext);
  t1.join();

  ChppAppHeader *appHeader = addAppHeaderToBuf(mBuf, &len);
  appHeader->handle = CHPP_HANDLE_DISCOVERY;
  appHeader->transaction = transactionID;
  appHeader->command = CHPP_DISCOVERY_COMMAND_DISCOVER_ALL;

  EXPECT_TRUE(chppDispatchDiscoveryClientRequest(&mAppContext, mBuf, len));

  uint16_t end = (mTransportContext.txDatagramQueue.front +
                  mTransportContext.txDatagramQueue.pending - 1) %
                 CHPP_TX_DATAGRAM_QUEUE_LEN;

  struct ChppAppHeader *responseHeader =
      (ChppAppHeader *)mTransportContext.txDatagramQueue.datagram[end].payload;

  EXPECT_EQ(responseHeader->handle, CHPP_HANDLE_DISCOVERY);
  EXPECT_EQ(responseHeader->type, CHPP_MESSAGE_TYPE_SERVICE_RESPONSE);
  EXPECT_EQ(responseHeader->transaction, transactionID);
  EXPECT_EQ(responseHeader->error, CHPP_APP_ERROR_NONE);
  EXPECT_EQ(responseHeader->command, CHPP_DISCOVERY_COMMAND_DISCOVER_ALL);

  // Decode discovery response
  ChppServiceDescriptor *services =
      (ChppServiceDescriptor *)&mTransportContext.txDatagramQueue.datagram[end]
          .payload[sizeof(ChppAppHeader)];

  // Check total length (and implicit service count)
  EXPECT_EQ(
      mTransportContext.txDatagramQueue.datagram[end].length,
      sizeof(ChppAppHeader) + kServiceCount * sizeof(ChppServiceDescriptor));

  // Check service configuration response
  ChppServiceDescriptor wwanServiceDescriptor = {};
  static const uint8_t uuid[CHPP_SERVICE_UUID_LEN] = CHPP_UUID_WWAN_STANDARD;
  memcpy(&wwanServiceDescriptor.uuid, &uuid,
         sizeof(wwanServiceDescriptor.uuid));
  static const char name[CHPP_SERVICE_NAME_MAX_LEN] = "WWAN";
  memcpy(&wwanServiceDescriptor.name, &name,
         sizeof(wwanServiceDescriptor.name));
  wwanServiceDescriptor.version.major = 1;
  wwanServiceDescriptor.version.minor = 0;
  wwanServiceDescriptor.version.patch = 0;

  EXPECT_EQ(std::memcmp(services[0].uuid, wwanServiceDescriptor.uuid,
                        sizeof(wwanServiceDescriptor.uuid)),
            0);
  EXPECT_EQ(std::memcmp(services[0].name, wwanServiceDescriptor.name,
                        sizeof(wwanServiceDescriptor.name)),
            0);
  EXPECT_EQ(services[0].version.major, wwanServiceDescriptor.version.major);
  EXPECT_EQ(services[0].version.minor, wwanServiceDescriptor.version.minor);
  EXPECT_EQ(services[0].version.patch, wwanServiceDescriptor.version.patch);
}

/**
 * CRC-32 calculation for several pre-known test vectors.
 */
TEST_F(TransportTests, CRC32Basic) {
  static const char kTest1Str[] = "Hello World Test!";
  static const uint8_t *kTest1 = (const uint8_t *)kTest1Str;
  EXPECT_EQ(chppCrc32(0, kTest1, 17), 0x613B1D74);
  EXPECT_EQ(chppCrc32(0, kTest1, 16), 0x5F88D7D9);
  EXPECT_EQ(chppCrc32(0, kTest1, 1), 0xAA05262F);
  EXPECT_EQ(chppCrc32(0, kTest1, 0), 0x00000000);

  static const uint8_t kTest2[] = {0xff, 0xff, 0xff, 0xff, 0xff, 0xff};
  EXPECT_EQ(chppCrc32(0, kTest2, 6), 0x41D9ED00);
  EXPECT_EQ(chppCrc32(0, kTest2, 5), 0xD2FD1072);
  EXPECT_EQ(chppCrc32(0, kTest2, 4), 0xFFFFFFFF);
  EXPECT_EQ(chppCrc32(0, kTest2, 3), 0xFFFFFF00);
  EXPECT_EQ(chppCrc32(0, kTest2, 2), 0xFFFF0000);
  EXPECT_EQ(chppCrc32(0, kTest2, 1), 0xFF000000);
  EXPECT_EQ(chppCrc32(0, kTest2, 0), 0x00000000);

  static const char kTest3Str[] = "123456789";
  static const uint8_t *kTest3 = (const uint8_t *)kTest3Str;
  EXPECT_EQ(chppCrc32(0, kTest3, 9), 0xCBF43926);

  static const uint8_t kTest4[] = {0x00, 0x00, 0x00, 0x00};
  EXPECT_EQ(chppCrc32(0, kTest4, sizeof(kTest4)), 0x2144DF1C);

  static const uint8_t kTest5[] = {0xF2, 0x01, 0x83};
  EXPECT_EQ(chppCrc32(0, kTest5, sizeof(kTest5)), 0x24AB9D77);

  static const uint8_t kTest6[] = {0x0F, 0xAA, 0x00, 0x55};
  EXPECT_EQ(chppCrc32(0, kTest6, sizeof(kTest6)), 0xB6C9B287);

  static const uint8_t kTest7[] = {0x00, 0xFF, 0x55, 0x11};
  EXPECT_EQ(chppCrc32(0, kTest7, sizeof(kTest7)), 0x32A06212);

  static const uint8_t kTest8[] = {0x33, 0x22, 0x55, 0xAA, 0xBB,
                                   0xCC, 0xDD, 0xEE, 0xFF};
  EXPECT_EQ(chppCrc32(0, kTest8, sizeof(kTest8)), 0xB0AE863D);

  static const uint8_t kTest9[] = {0x92, 0x6B, 0x55};
  EXPECT_EQ(chppCrc32(0, kTest9, sizeof(kTest9)), 0x9CDEA29B);
}

/**
 * CRC-32 calculation for daisy-chained input.
 */
TEST_F(TransportTests, CRC32DaisyChained) {
  static const size_t kMaxLen = 10000;
  uint8_t test[kMaxLen];
  // Populate test with 8-bit LFSR
  // Feedback polynomial is x^8 + x^6 + x^5 + x^4 + 1
  static uint8_t lfsr = 1;
  for (size_t i = 0; i < kMaxLen; i++) {
    test[i] = lfsr;
    lfsr = (lfsr >> 1) |
           (((lfsr << 7) ^ (lfsr << 5) ^ (lfsr << 4) ^ (lfsr << 3)) & 0x80);
  }

  for (size_t len = 0; len < kMaxLen; len += 1000) {
    uint32_t fullCRC = chppCrc32(0, &test[0], len);
    for (size_t partition = 0; partition <= len; partition++) {
      uint32_t partialCRC = chppCrc32(0, &test[0], partition);
      EXPECT_EQ(chppCrc32(partialCRC, &test[partition], len - partition),
                fullCRC);
    }
  }
}

/**
 * WWAN service Open and GetCapabilities.
 */
TEST_F(TransportTests, WwanOpen) {
  mTransportContext.txStatus.hasPacketsToSend = true;
  std::thread t1(chppWorkThreadStart, &mTransportContext);
  WaitForTransport(&mTransportContext);

  uint8_t ackSeq = 1;
  uint8_t seq = 0;
  uint8_t handle = CHPP_HANDLE_NEGOTIATED_RANGE_START;
  uint8_t transactionID = 0;
  size_t len = 0;

  openService(&mTransportContext, mBuf, ackSeq++, seq++, handle,
              transactionID++, CHPP_WWAN_OPEN);

  addPreambleToBuf(mBuf, &len);

  uint16_t command = CHPP_WWAN_GET_CAPABILITIES;
  sendCommandToService(&mTransportContext, mBuf, ackSeq++, seq++, handle,
                       transactionID++, command);

  size_t responseLoc = sizeof(ChppTestResponse);

  // Validate capabilities
  uint32_t *capabilities = (uint32_t *)&gChppLinuxLinkContext.buf[responseLoc];
  responseLoc += sizeof(uint32_t);

  // Cleanup
  chppWorkThreadStop(&mTransportContext);
  t1.join();

  uint32_t capabilitySet = CHRE_WWAN_GET_CELL_INFO;
  EXPECT_EQ((*capabilities) & ~(capabilitySet), 0);

  // Check total length
  EXPECT_EQ(responseLoc, CHPP_PREAMBLE_LEN_BYTES + sizeof(ChppTransportHeader) +
                             sizeof(ChppWwanGetCapabilitiesResponse));
}

/**
 * WiFi service Open and GetCapabilities.
 */
TEST_F(TransportTests, WifiOpen) {
  mTransportContext.txStatus.hasPacketsToSend = true;
  std::thread t1(chppWorkThreadStart, &mTransportContext);
  WaitForTransport(&mTransportContext);

  uint8_t ackSeq = 1;
  uint8_t seq = 0;
  uint8_t handle = CHPP_HANDLE_NEGOTIATED_RANGE_START + 1;
  uint8_t transactionID = 0;

  openService(&mTransportContext, mBuf, ackSeq++, seq++, handle,
              transactionID++, CHPP_WIFI_OPEN);

  uint16_t command = CHPP_WIFI_GET_CAPABILITIES;
  sendCommandToService(&mTransportContext, mBuf, ackSeq++, seq++, handle,
                       transactionID++, command);

  size_t responseLoc = sizeof(ChppTestResponse);

  // Cleanup
  chppWorkThreadStop(&mTransportContext);
  t1.join();

  // Validate capabilities
  uint32_t *capabilities = (uint32_t *)&gChppLinuxLinkContext.buf[responseLoc];
  responseLoc += sizeof(uint32_t);

  uint32_t capabilitySet = CHRE_WIFI_CAPABILITIES_SCAN_MONITORING |
                           CHRE_WIFI_CAPABILITIES_ON_DEMAND_SCAN |
                           CHRE_WIFI_CAPABILITIES_RADIO_CHAIN_PREF |
                           CHRE_WIFI_CAPABILITIES_RTT_RANGING |
                           CHRE_WIFI_CAPABILITIES_NAN_SUB;
  EXPECT_EQ((*capabilities) & ~(capabilitySet), 0);

  // Check total length
  EXPECT_EQ(responseLoc, CHPP_PREAMBLE_LEN_BYTES + sizeof(ChppTransportHeader) +
                             sizeof(ChppWwanGetCapabilitiesResponse));
}

/**
 * GNSS service Open and GetCapabilities.
 */
TEST_F(TransportTests, GnssOpen) {
  mTransportContext.txStatus.hasPacketsToSend = true;
  std::thread t1(chppWorkThreadStart, &mTransportContext);
  WaitForTransport(&mTransportContext);

  uint8_t ackSeq = 1;
  uint8_t seq = 0;
  uint8_t handle = CHPP_HANDLE_NEGOTIATED_RANGE_START + 2;
  uint8_t transactionID = 0;
  size_t len = 0;

  openService(&mTransportContext, mBuf, ackSeq++, seq++, handle,
              transactionID++, CHPP_GNSS_OPEN);

  addPreambleToBuf(mBuf, &len);

  uint16_t command = CHPP_GNSS_GET_CAPABILITIES;
  sendCommandToService(&mTransportContext, mBuf, ackSeq++, seq++, handle,
                       transactionID++, command);

  size_t responseLoc = sizeof(ChppTestResponse);

  // Cleanup
  chppWorkThreadStop(&mTransportContext);
  t1.join();

  // Validate capabilities
  uint32_t *capabilities = (uint32_t *)&gChppLinuxLinkContext.buf[responseLoc];
  responseLoc += sizeof(uint32_t);

  uint32_t capabilitySet =
      CHRE_GNSS_CAPABILITIES_LOCATION | CHRE_GNSS_CAPABILITIES_MEASUREMENTS |
      CHRE_GNSS_CAPABILITIES_GNSS_ENGINE_BASED_PASSIVE_LISTENER;
  EXPECT_EQ((*capabilities) & ~(capabilitySet), 0);

  // Check total length
  EXPECT_EQ(responseLoc, CHPP_PREAMBLE_LEN_BYTES + sizeof(ChppTransportHeader) +
                             sizeof(ChppGnssGetCapabilitiesResponse));
}

/**
 * Discovery client.
 */
TEST_F(TransportTests, Discovery) {
  size_t len = 0;

  mTransportContext.txStatus.hasPacketsToSend = true;
  std::thread t1(chppWorkThreadStart, &mTransportContext);
  WaitForTransport(&mTransportContext);

  addPreambleToBuf(mBuf, &len);

  ChppTransportHeader *transHeader = addTransportHeaderToBuf(mBuf, &len);

  ChppAppHeader *appHeader = addAppHeaderToBuf(mBuf, &len);
  appHeader->handle = CHPP_HANDLE_DISCOVERY;
  appHeader->command = CHPP_DISCOVERY_COMMAND_DISCOVER_ALL;
  appHeader->type = CHPP_MESSAGE_TYPE_SERVICE_RESPONSE;

  ChppServiceDescriptor wwanServiceDescriptor = {};
  static const uint8_t uuid[CHPP_SERVICE_UUID_LEN] = CHPP_UUID_WWAN_STANDARD;
  memcpy(&wwanServiceDescriptor.uuid, &uuid,
         sizeof(wwanServiceDescriptor.uuid));
  static const char name[CHPP_SERVICE_NAME_MAX_LEN] = "WWAN";
  memcpy(&wwanServiceDescriptor.name, &name,
         sizeof(wwanServiceDescriptor.name));
  wwanServiceDescriptor.version.major = 1;
  wwanServiceDescriptor.version.minor = 0;
  wwanServiceDescriptor.version.patch = 0;

  memcpy(&mBuf[len], &wwanServiceDescriptor, sizeof(ChppServiceDescriptor));
  len += sizeof(ChppServiceDescriptor);

  transHeader->length = static_cast<uint16_t>(
      len - sizeof(ChppTransportHeader) - CHPP_PREAMBLE_LEN_BYTES);

  addTransportFooterToBuf(mBuf, &len);

  // Initialize clientIndexOfServiceIndex[0] to see if it correctly updated
  // upon discovery
  mAppContext.clientIndexOfServiceIndex[0] = CHPP_CLIENT_INDEX_NONE;

  // Send header + payload (if any) + footer
  EXPECT_TRUE(chppRxDataCb(&mTransportContext, mBuf, len));

  // Cleanup
  chppWorkThreadStop(&mTransportContext);
  t1.join();

  // Check for correct state
  EXPECT_EQ(mAppContext.clientIndexOfServiceIndex[0], 0);
  uint8_t nextSeq = transHeader->seq + 1;
  EXPECT_EQ(mTransportContext.rxStatus.expectedSeq, nextSeq);
  EXPECT_EQ(mTransportContext.rxStatus.state, CHPP_STATE_PREAMBLE);
}

/**
 * Unopened clients should not crash upon an unsolicitated service response.
 */
TEST_F(TransportTests, UnopenedClient) {
  size_t len = 0;
  uint8_t *buf = (uint8_t *)chppMalloc(100);

  mTransportContext.txStatus.hasPacketsToSend = true;
  std::thread t1(chppWorkThreadStart, &mTransportContext);
  WaitForTransport(&mTransportContext);
  chppWorkThreadStop(&mTransportContext);
  t1.join();

  ChppAppHeader *appHeader = addAppHeaderToBuf(buf, &len);
  appHeader->handle = CHPP_HANDLE_NEGOTIATED_RANGE_START + 1;
  appHeader->command = CHPP_WIFI_CONFIGURE_SCAN_MONITOR_ASYNC;
  appHeader->type = CHPP_MESSAGE_TYPE_SERVICE_RESPONSE;
  len = sizeof(struct ChppWifiConfigureScanMonitorAsyncResponse);

  ASSERT_EQ(mAppContext.registeredServiceCount, kServiceCount);

  chppAppProcessRxDatagram(&mAppContext, buf, len);

  EXPECT_EQ(mTransportContext.txStatus.packetCodeToSend,
            CHPP_TRANSPORT_ERROR_APPLAYER);
}

TEST_F(TransportTests, DiscardedPacketTest) {
  mTransportContext.txStatus.hasPacketsToSend = true;
  std::thread t1(chppWorkThreadStart, &mTransportContext);
  WaitForTransport(&mTransportContext);

  // Send packet to RX thread after manually setting to resetting state.
  // We expect this packet to get dropped, but this test checks for any
  // problematic behavior (e.g. memory leaks).
  mTransportContext.resetState = CHPP_RESET_STATE_RESETTING;

  size_t loc = 0;
  addPreambleToBuf(mBuf, &loc);
  ChppTransportHeader *transHeader = addTransportHeaderToBuf(mBuf, &loc);

  ChppAppHeader *appHeader = addAppHeaderToBuf(mBuf, &loc);
  appHeader->handle = CHPP_HANDLE_DISCOVERY;
  appHeader->command = CHPP_DISCOVERY_COMMAND_DISCOVER_ALL;
  appHeader->type = CHPP_MESSAGE_TYPE_SERVICE_RESPONSE;

  ChppServiceDescriptor wwanServiceDescriptor = {};
  static const uint8_t uuid[CHPP_SERVICE_UUID_LEN] = CHPP_UUID_WWAN_STANDARD;
  memcpy(&wwanServiceDescriptor.uuid, &uuid,
         sizeof(wwanServiceDescriptor.uuid));
  static const char name[CHPP_SERVICE_NAME_MAX_LEN] = "WWAN";
  memcpy(&wwanServiceDescriptor.name, &name,
         sizeof(wwanServiceDescriptor.name));
  wwanServiceDescriptor.version.major = 1;
  wwanServiceDescriptor.version.minor = 0;
  wwanServiceDescriptor.version.patch = 0;

  memcpy(&mBuf[loc], &wwanServiceDescriptor, sizeof(ChppServiceDescriptor));
  loc += sizeof(ChppServiceDescriptor);

  transHeader->length = static_cast<uint16_t>(
      loc - sizeof(ChppTransportHeader) - CHPP_PREAMBLE_LEN_BYTES);

  addTransportFooterToBuf(mBuf, &loc);

  mAppContext.clientIndexOfServiceIndex[0] = CHPP_CLIENT_INDEX_NONE;

  EXPECT_TRUE(chppRxDataCb(&mTransportContext, mBuf, loc));

  chppWorkThreadStop(&mTransportContext);
  t1.join();
}

/*
 * Correctly handle messages directed to clients / services with an invalid
 * handle number.
 */
void messageToInvalidHandle(ChppTransportState *transportContext,
                            uint8_t type) {
  size_t len = 0;
  uint8_t *buf = (uint8_t *)chppMalloc(100);

  transportContext->txStatus.hasPacketsToSend = true;
  std::thread t1(chppWorkThreadStart, transportContext);
  WaitForTransport(transportContext);
  chppWorkThreadStop(transportContext);
  t1.join();

  ChppAppHeader *appHeader = addAppHeaderToBuf(buf, &len);
  appHeader->handle =
      CHPP_HANDLE_NEGOTIATED_RANGE_START + CHPP_MAX_REGISTERED_CLIENTS;
  appHeader->type = type;
  len = sizeof(struct ChppAppHeader);

  chppAppProcessRxDatagram(transportContext->appContext, buf, len);

  EXPECT_EQ(transportContext->txStatus.packetCodeToSend,
            CHPP_TRANSPORT_ERROR_APPLAYER);
}

TEST_F(TransportTests, RequestToInvalidService) {
  messageToInvalidHandle(&mTransportContext, CHPP_MESSAGE_TYPE_CLIENT_REQUEST);
}

TEST_F(TransportTests, ResponseToInvalidClient) {
  messageToInvalidHandle(&mTransportContext,
                         CHPP_MESSAGE_TYPE_SERVICE_RESPONSE);
}

TEST_F(TransportTests, NotificationToInvalidService) {
  messageToInvalidHandle(&mTransportContext,
                         CHPP_MESSAGE_TYPE_CLIENT_NOTIFICATION);
}

TEST_F(TransportTests, NotificationToInvalidClient) {
  messageToInvalidHandle(&mTransportContext,
                         CHPP_MESSAGE_TYPE_SERVICE_NOTIFICATION);
}

TEST_F(TransportTests, WorkMonitorInvoked) {
  // Send message to spin work thread so it interacts with the work monitor
  messageToInvalidHandle(&mTransportContext,
                         CHPP_MESSAGE_TYPE_SERVICE_NOTIFICATION);

  // 1 pre/post call for executing the work and 1 for shutting down the thread.
  EXPECT_EQ(mTransportContext.workMonitor.numPreProcessCalls, 2);
  EXPECT_EQ(mTransportContext.workMonitor.numPostProcessCalls, 2);
}

INSTANTIATE_TEST_SUITE_P(TransportTestRange, TransportTests,
                         testing::ValuesIn(kChunkSizes));
}  // namespace<|MERGE_RESOLUTION|>--- conflicted
+++ resolved
@@ -72,10 +72,7 @@
   void SetUp() override {
     chppClearTotalAllocBytes();
     memset(&gChppLinuxLinkContext, 0, sizeof(struct ChppLinuxLinkState));
-<<<<<<< HEAD
-=======
     gChppLinuxLinkContext.manualSendCycle = true;
->>>>>>> d3f1a023
     gChppLinuxLinkContext.linkEstablished = true;
     gChppLinuxLinkContext.isLinkActive = true;
     const struct ChppLinkApi *linkApi = getLinuxLinkApi();
@@ -108,28 +105,10 @@
  * chppEnqueueTxPacket to run.
  */
 void WaitForTransport(struct ChppTransportState *transportContext) {
-<<<<<<< HEAD
-  // Wait for linkContext.notifier.signal to be triggered and processed
-  volatile uint32_t k = 1;
-  while (gChppLinuxLinkContext.notifier.signal == 0 && k > 0) {
-    k++;
-  }
-  while (gChppLinuxLinkContext.notifier.signal != 0 && k > 0) {
-    k++;
-  }
-  ASSERT_FALSE(k == 0);
-  while (k < UINT16_MAX) {
-    k++;
-  }
-  while (k > 0) {
-    k--;
-  }
-=======
   // Start sending data out.
   cycleSendThread();
   // Wait for data to be received and processed.
   std::this_thread::sleep_for(std::chrono::milliseconds(20));
->>>>>>> d3f1a023
 
   // Should have reset loc and length for next packet / datagram
   EXPECT_EQ(transportContext->rxStatus.locInDatagram, 0);
@@ -411,11 +390,7 @@
 TEST_P(TransportTests, RxPayloadOfZeros) {
   mTransportContext.rxStatus.state = CHPP_STATE_PREAMBLE;
   size_t len = static_cast<size_t>(GetParam());
-<<<<<<< HEAD
-  bool validLen = (len <= chppTransportRxMtuSize(&mTransportContext));
-=======
   bool isLenValid = (len <= chppTransportRxMtuSize(&mTransportContext));
->>>>>>> d3f1a023
 
   mTransportContext.txStatus.hasPacketsToSend = true;
   std::thread t1(chppWorkThreadStart, &mTransportContext);
