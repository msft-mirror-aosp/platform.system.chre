--- conflicted
+++ resolved
@@ -53,15 +53,6 @@
   // The linkSendThread in the link layer is a link "to" the remote end.
   mServiceLinkContext.linkThreadName = "Link to client";
   mServiceLinkContext.workThreadName = "Service work";
-<<<<<<< HEAD
-  mClientLinkContext.linkThreadName = "Link to service";
-  mClientLinkContext.workThreadName = "Client work";
-  mClientLinkContext.isLinkActive = true;
-  mServiceLinkContext.isLinkActive = true;
-
-  mClientLinkContext.remoteTransportContext = &mServiceTransportContext;
-  mServiceLinkContext.remoteTransportContext = &mClientTransportContext;
-=======
   mServiceLinkContext.isLinkActive = true;
   mServiceLinkContext.remoteLinkState = &mClientLinkContext;
   mServiceLinkContext.rxInRemoteEndpointWorker = false;
@@ -71,7 +62,6 @@
   mClientLinkContext.isLinkActive = true;
   mClientLinkContext.remoteLinkState = &mServiceLinkContext;
   mClientLinkContext.rxInRemoteEndpointWorker = false;
->>>>>>> d3f1a023
 
   struct ChppClientServiceSet set;
   memset(&set, 0, sizeof(set));
@@ -81,10 +71,7 @@
   set.loopbackClient = 1;
 
   const struct ChppLinkApi *linkApi = getLinuxLinkApi();
-<<<<<<< HEAD
-=======
 
->>>>>>> d3f1a023
   chppTransportInit(&mClientTransportContext, &mClientAppContext,
                     &mClientLinkContext, linkApi);
   chppAppInitWithClientServiceSet(&mClientAppContext, &mClientTransportContext,
