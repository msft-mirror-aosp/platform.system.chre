--- conflicted
+++ resolved
@@ -140,11 +140,6 @@
  * @param serviceContext State of the service instance.
  * @param serviceState State variable of the client.
  * @param newService The service to be registered on this platform.
-<<<<<<< HEAD
- *
- * @return Handle number of the registered service.
-=======
->>>>>>> 7b4fdb45
  */
 void chppRegisterService(struct ChppAppState *appContext, void *serviceContext,
                          struct ChppServiceState *serviceState,
@@ -207,21 +202,13 @@
  * B) Mark them as fulfilled
  * part of the request/response's ChppRequestResponseState struct.
  *
- * This function prints an error message if a response is attempted without an
- * outstanding request.
- *
  * For most responses, it is expected that chppSendTimestampedResponseOrFail()
  * shall be used to both timestamp and send the response in one shot.
  *
-<<<<<<< HEAD
- * @param rRState Maintains the basic state for each request/response
- * functionality of a service.
-=======
  * @param rRState State of the current request/response.
  * @return The last response time (CHPP_TIME_NONE for the first response).
->>>>>>> 7b4fdb45
- */
-void chppServiceTimestampResponse(struct ChppRequestResponseState *rRState);
+ */
+uint64_t chppServiceTimestampResponse(struct ChppRequestResponseState *rRState);
 
 /**
  * Timestamps a service response using chppServiceTimestampResponse() and
@@ -229,17 +216,11 @@
  *
  * Refer to their respective documentation for details.
  *
-<<<<<<< HEAD
- * @param serviceState State of the service sending the response service.
- * @param rRState Maintains the basic state for each request/response
- * functionality of a service.
-=======
  * This function logs an error message if a response is attempted without an
  * outstanding request.
  *
  * @param serviceState State of the service sending the response service.
  * @param rRState State of the current request/response.
->>>>>>> 7b4fdb45
  * @param buf Datagram payload allocated through chppMalloc. Cannot be null.
  * @param len Datagram length in bytes.
  *
