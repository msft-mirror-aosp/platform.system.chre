--- conflicted
+++ resolved
@@ -164,20 +164,12 @@
   ScopedAStatus handleContextHubMessage(
       const ContextHubMessage &message,
       const std::vector<std::string> & /*msgContentPerms*/) override {
-<<<<<<< HEAD
-    std::cout << "Received a message with type " << message.messageType
-              << " size " << message.messageBody.size() << " from nanoapp 0x"
-              << std::hex << message.nanoappId
-              << " sent to the host endpoint 0x"
-              << static_cast<int>(message.hostEndPoint) << std::endl;
-    std::cout << "message: 0x";
-=======
     std::cout << "Received a message!" << std::endl
               << "   From: 0x" << std::hex << message.nanoappId << std::endl
-              << "     To: 0x" << message.hostEndPoint << std::endl
+              << "     To: 0x" << static_cast<int>(message.hostEndPoint)
+              << std::endl
               << "   Body: (type " << message.messageType << " size "
               << message.messageBody.size() << ") 0x";
->>>>>>> dd6812f5
     for (const uint8_t &data : message.messageBody) {
       std::cout << std::hex << static_cast<uint16_t>(data);
     }
