/*
 * Copyright (C) 2023 The Android Open Source Project
 *
 * Licensed under the Apache License, Version 2.0 (the "License");
 * you may not use this file except in compliance with the License.
 * You may obtain a copy of the License at
 *
 *      http://www.apache.org/licenses/LICENSE-2.0
 *
 * Unless required by applicable law or agreed to in writing, software
 * distributed under the License is distributed on an "AS IS" BASIS,
 * WITHOUT WARRANTIES OR CONDITIONS OF ANY KIND, either express or implied.
 * See the License for the specific language governing permissions and
 * limitations under the License.
 */

package com.google.android.utils.chre;

import androidx.annotation.NonNull;

import com.google.android.chre.utils.pigweed.ChreRpcClient;
import com.google.protobuf.MessageLite;

import java.util.ArrayList;
import java.util.Arrays;
import java.util.HashMap;
import java.util.Iterator;
import java.util.List;
import java.util.Map;
import java.util.Objects;
import java.util.concurrent.ExecutorService;
import java.util.concurrent.Executors;
import java.util.concurrent.Future;
import java.util.concurrent.TimeUnit;

import dev.chre.rpc.proto.ChreApiTest;
import dev.pigweed.pw_rpc.Call.ServerStreamingFuture;
import dev.pigweed.pw_rpc.Call.UnaryFuture;
import dev.pigweed.pw_rpc.MethodClient;
import dev.pigweed.pw_rpc.Service;
import dev.pigweed.pw_rpc.UnaryResult;

/**
 * A set of helper functions for tests that use the CHRE API Test nanoapp.
 */
public class ChreApiTestUtil {
    /**
     * The default timeout for an RPC call in seconds.
     */
    public static final int RPC_TIMEOUT_IN_SECONDS = 5;

    /**
     * The default timeout for an RPC call in milliseconds.
     */
    public static final int RPC_TIMEOUT_IN_MS = RPC_TIMEOUT_IN_SECONDS * 1000;

    /**
     * The number of threads for the executor that executes the futures.
     * We need at least 2 here. One to process the RPCs for server streaming
     * and one to process events (which has server streaming as a dependent).
     * 2 is the minimum needed to run smoothly without timeout issues.
     */
    private static final int NUM_THREADS_FOR_EXECUTOR = 2;

    /**
     * Executor for use with server streaming RPCs.
     */
    private final ExecutorService mExecutor =
            Executors.newFixedThreadPool(NUM_THREADS_FOR_EXECUTOR);

    /**
     * Storage for nanoapp streaming messages. This is a map from each RPC client to the
     * list of messages received.
     */
    private final Map<ChreRpcClient, List<MessageLite>> mNanoappStreamingMessages =
            new HashMap<ChreRpcClient, List<MessageLite>>();

    /**
     * If true, there is an active server streaming RPC ongoing.
     */
    private boolean mActiveServerStreamingRpc = false;

    /**
     * Calls a server streaming RPC method on multiple RPC clients. The RPC will be initiated for
     * each client, then we will give each client a maximum of RPC_TIMEOUT_IN_SECONDS seconds of
     * timeout, getting the futures in sequential order. The responses will have the same size
     * as the input rpcClients size.
     *
     * @param <RequestType>   the type of the request (proto generated type).
     * @param <ResponseType>  the type of the response (proto generated type).
     * @param rpcClients      the RPC clients.
     * @param method          the fully-qualified method name.
     * @param request         the request.
     *
     * @return                the proto responses or null if there was an error.
     */
    public <RequestType extends MessageLite, ResponseType extends MessageLite>
            List<List<ResponseType>> callConcurrentServerStreamingRpcMethodSync(
                    @NonNull List<ChreRpcClient> rpcClients,
                    @NonNull String method,
                    @NonNull RequestType request) throws Exception {
        Objects.requireNonNull(rpcClients);
        Objects.requireNonNull(method);
        Objects.requireNonNull(request);

        Future<List<List<ResponseType>>> responseFuture =
                callConcurrentServerStreamingRpcMethodAsync(rpcClients, method, request,
                        RPC_TIMEOUT_IN_MS);
        return responseFuture == null
                ? null
                : responseFuture.get(RPC_TIMEOUT_IN_SECONDS, TimeUnit.SECONDS);
    }

    /**
     * Calls a server streaming RPC method with RPC_TIMEOUT_IN_SECONDS seconds of timeout.
     *
     * @param <RequestType>   the type of the request (proto generated type).
     * @param <ResponseType>  the type of the response (proto generated type).
     * @param rpcClient       the RPC client.
     * @param method          the fully-qualified method name.
     * @param request         the request.
     *
     * @return                the proto response or null if there was an error.
     */
    public <RequestType extends MessageLite, ResponseType extends MessageLite> List<ResponseType>
            callServerStreamingRpcMethodSync(
                    @NonNull ChreRpcClient rpcClient,
                    @NonNull String method,
                    @NonNull RequestType request) throws Exception {
        Objects.requireNonNull(rpcClient);
        Objects.requireNonNull(method);
        Objects.requireNonNull(request);

        List<List<ResponseType>> responses = callConcurrentServerStreamingRpcMethodSync(
                Arrays.asList(rpcClient),
                method,
                request);
        return responses == null || responses.isEmpty() ? null : responses.get(0);
    }

    /**
     * Calls a server streaming RPC method with RPC_TIMEOUT_IN_SECONDS seconds of
     * timeout with a void request.
     *
     * @param <ResponseType>  the type of the response (proto generated type).
     * @param rpcClient       the RPC client.
     * @param method          the fully-qualified method name.
     *
     * @return                the proto response or null if there was an error.
     */
    public <ResponseType extends MessageLite> List<ResponseType>
            callServerStreamingRpcMethodSync(
                    @NonNull ChreRpcClient rpcClient,
                    @NonNull String method) throws Exception {
        Objects.requireNonNull(rpcClient);
        Objects.requireNonNull(method);

        ChreApiTest.Void request = ChreApiTest.Void.newBuilder().build();
        return callServerStreamingRpcMethodSync(rpcClient, method, request);
    }

    /**
     * Calls an RPC method with RPC_TIMEOUT_IN_SECONDS seconds of timeout for concurrent
     * instances of the ChreApiTest nanoapp.
     *
     * @param <RequestType>   the type of the request (proto generated type).
     * @param <ResponseType>  the type of the response (proto generated type).
     * @param rpcClients      the RPC clients corresponding to the instances of the
     *                        ChreApiTest nanoapp.
     * @param method          the fully-qualified method name.
     * @param requests        the list of requests.
     *
     * @return                the proto response or null if there was an error.
     */
    public static <RequestType extends MessageLite, ResponseType extends MessageLite>
            List<ResponseType> callConcurrentUnaryRpcMethodSync(
                    @NonNull List<ChreRpcClient> rpcClients,
                    @NonNull String method,
                    @NonNull List<RequestType> requests) throws Exception {
        Objects.requireNonNull(rpcClients);
        Objects.requireNonNull(method);
        Objects.requireNonNull(requests);
        if (rpcClients.size() != requests.size()) {
            return null;
        }

        List<UnaryFuture<ResponseType>> responseFutures =
                new ArrayList<UnaryFuture<ResponseType>>();
        Iterator<ChreRpcClient> rpcClientsIter = rpcClients.iterator();
        Iterator<RequestType> requestsIter = requests.iterator();
        while (rpcClientsIter.hasNext() && requestsIter.hasNext()) {
            ChreRpcClient rpcClient = rpcClientsIter.next();
            RequestType request = requestsIter.next();
            MethodClient methodClient = rpcClient.getMethodClient(method);
            responseFutures.add(methodClient.invokeUnaryFuture(request));
        }

        List<ResponseType> responses = new ArrayList<ResponseType>();
        boolean success = true;
        long endTimeInMs = System.currentTimeMillis() + RPC_TIMEOUT_IN_MS;
        for (UnaryFuture<ResponseType> responseFuture: responseFutures) {
            try {
                UnaryResult<ResponseType> responseResult = responseFuture.get(
                        Math.max(0, endTimeInMs - System.currentTimeMillis()),
                                TimeUnit.MILLISECONDS);
                responses.add(responseResult.response());
            } catch (Exception exception) {
                success = false;
            }
        }
        return success ? responses : null;
    }

    /**
     * Calls an RPC method with RPC_TIMEOUT_IN_SECONDS seconds of timeout for concurrent
     * instances of the ChreApiTest nanoapp.
     *
     * @param <RequestType>   the type of the request (proto generated type).
     * @param <ResponseType>  the type of the response (proto generated type).
     * @param rpcClients      the RPC clients corresponding to the instances of the
     *                        ChreApiTest nanoapp.
     * @param method          the fully-qualified method name.
     * @param request         the request.
     *
     * @return                the proto response or null if there was an error.
     */
    public static <RequestType extends MessageLite, ResponseType extends MessageLite>
            List<ResponseType> callConcurrentUnaryRpcMethodSync(
                    @NonNull List<ChreRpcClient> rpcClients,
                    @NonNull String method,
                    @NonNull RequestType request) throws Exception {
        Objects.requireNonNull(rpcClients);
        Objects.requireNonNull(method);
        Objects.requireNonNull(request);

        List<RequestType> requests = new ArrayList<RequestType>();
        for (int i = 0; i < rpcClients.size(); ++i) {
            requests.add(request);
        }
        return callConcurrentUnaryRpcMethodSync(rpcClients, method, requests);
    }

    /**
     * Calls an RPC method with RPC_TIMEOUT_IN_SECONDS seconds of timeout.
     *
     * @param <RequestType>   the type of the request (proto generated type).
     * @param <ResponseType>  the type of the response (proto generated type).
     * @param rpcClient       the RPC client.
     * @param method          the fully-qualified method name.
     * @param request         the request.
     *
     * @return                the proto response or null if there was an error.
     */
    public static <RequestType extends MessageLite, ResponseType extends MessageLite> ResponseType
            callUnaryRpcMethodSync(
                    @NonNull ChreRpcClient rpcClient,
                    @NonNull String method,
                    @NonNull RequestType request) throws Exception {
        Objects.requireNonNull(rpcClient);
        Objects.requireNonNull(method);
        Objects.requireNonNull(request);

        List<ResponseType> responses = callConcurrentUnaryRpcMethodSync(Arrays.asList(rpcClient),
                method, request);
        return responses == null || responses.isEmpty() ? null : responses.get(0);
    }

    /**
     * Calls an RPC method with RPC_TIMEOUT_IN_SECONDS seconds of timeout with a void request.
     *
     * @param <ResponseType>  the type of the response (proto generated type).
     * @param rpcClient       the RPC client.
     * @param method          the fully-qualified method name.
     *
     * @return                the proto response or null if there was an error.
     */
    public static <ResponseType extends MessageLite> ResponseType
            callUnaryRpcMethodSync(@NonNull ChreRpcClient rpcClient, @NonNull String method)
            throws Exception {
        Objects.requireNonNull(rpcClient);
        Objects.requireNonNull(method);

        ChreApiTest.Void request = ChreApiTest.Void.newBuilder().build();
        return callUnaryRpcMethodSync(rpcClient, method, request);
    }

    /**
     * Gathers events that match the eventTypes for each RPC client. This gathers
     * events until eventCount events are gathered or timeoutInNs nanoseconds has passed.
     * The host will wait until 2 * timeoutInNs to timeout receiving the response.
     * The responses will have the same size as the input rpcClients size.
     *
     * @param rpcClients      the RPC clients.
     * @param eventTypes      the types of event to gather.
     * @param eventCount      the number of events to gather.
     *
     * @return                the events future.
     */
    public Future<List<List<ChreApiTest.GeneralEventsMessage>>> gatherEventsConcurrent(
            @NonNull List<ChreRpcClient> rpcClients, List<Integer> eventTypes, int eventCount,
            long timeoutInNs) throws Exception {
        Objects.requireNonNull(rpcClients);

        ChreApiTest.GatherEventsInput input = ChreApiTest.GatherEventsInput.newBuilder()
                .addAllEventTypes(eventTypes)
                .setEventTypeCount(eventTypes.size())
                .setEventCount(eventCount)
                .setTimeoutInNs(timeoutInNs)
                .build();
        return callConcurrentServerStreamingRpcMethodAsync(rpcClients,
                "chre.rpc.ChreApiTestService.GatherEvents", input,
                TimeUnit.NANOSECONDS.toMillis(2 * timeoutInNs));
    }

    /**
     * Gathers events that match the eventType for each RPC client. This gathers
     * events until eventCount events are gathered or timeoutInNs nanoseconds has passed.
     * The host will wait until 2 * timeoutInNs to timeout receiving the response.
     * The responses will have the same size as the input rpcClients size.
     *
     * @param rpcClients      the RPC clients.
     * @param eventType       the type of event to gather.
     * @param eventCount      the number of events to gather.
     *
     * @return                the events future.
     */
    public Future<List<List<ChreApiTest.GeneralEventsMessage>>> gatherEventsConcurrent(
            @NonNull List<ChreRpcClient> rpcClients, int eventType, int eventCount,
            long timeoutInNs) throws Exception {
        Objects.requireNonNull(rpcClients);

        return gatherEventsConcurrent(rpcClients, Arrays.asList(eventType),
                eventCount, timeoutInNs);
    }

    /**
     * Gathers events that match the eventTypes for the RPC client. This gathers
     * events until eventCount events are gathered or timeoutInNs nanoseconds has passed.
     * The host will wait until 2 * timeoutInNs to timeout receiving the response.
     *
     * @param rpcClient       the RPC client.
     * @param eventTypes      the types of event to gather.
     * @param eventCount      the number of events to gather.
     *
     * @return                the events future.
     */
    public Future<List<ChreApiTest.GeneralEventsMessage>> gatherEvents(
            @NonNull ChreRpcClient rpcClient, List<Integer> eventTypes, int eventCount,
                    long timeoutInNs) throws Exception {
        Objects.requireNonNull(rpcClient);

        Future<List<List<ChreApiTest.GeneralEventsMessage>>> eventsConcurrentFuture =
                gatherEventsConcurrent(Arrays.asList(rpcClient), eventTypes, eventCount,
                        timeoutInNs);
        return eventsConcurrentFuture == null ? null : mExecutor.submit(() -> {
            List<List<ChreApiTest.GeneralEventsMessage>> events =
                    eventsConcurrentFuture.get(2 * timeoutInNs, TimeUnit.NANOSECONDS);
            return events == null || events.size() == 0 ? null : events.get(0);
        });
    }

    /**
     * Gathers events that match the eventType for the RPC client. This gathers
     * events until eventCount events are gathered or timeoutInNs nanoseconds has passed.
     * The host will wait until 2 * timeoutInNs to timeout receiving the response.
     *
     * @param rpcClient       the RPC client.
     * @param eventType       the type of event to gather.
     * @param eventCount      the number of events to gather.
     *
     * @return                the events future.
     */
    public Future<List<ChreApiTest.GeneralEventsMessage>> gatherEvents(
            @NonNull ChreRpcClient rpcClient, int eventType, int eventCount,
                    long timeoutInNs) throws Exception {
        Objects.requireNonNull(rpcClient);

        return gatherEvents(rpcClient, Arrays.asList(eventType), eventCount, timeoutInNs);
    }

    /**
     * Gets the RPC service for the CHRE API Test nanoapp.
     */
    public static Service getChreApiService() {
<<<<<<< HEAD
        Service chreApiService = new Service("chre.rpc.ChreApiTestService",
                Service.unaryMethod("ChreBleGetCapabilities",
=======
        return new Service("chre.rpc.ChreApiTestService",
                Service.unaryMethod(
                        "ChreBleGetCapabilities",
>>>>>>> 7b4fdb45
                        ChreApiTest.Void.class,
                        ChreApiTest.Capabilities.class),
                Service.unaryMethod("ChreBleGetFilterCapabilities",
                        ChreApiTest.Void.class,
                        ChreApiTest.Capabilities.class),
                Service.unaryMethod("ChreBleStartScanAsync",
                        ChreApiTest.ChreBleStartScanAsyncInput.class,
                        ChreApiTest.Status.class),
                Service.serverStreamingMethod("ChreBleStartScanSync",
                        ChreApiTest.ChreBleStartScanAsyncInput.class,
                        ChreApiTest.GeneralSyncMessage.class),
                Service.unaryMethod("ChreBleStopScanAsync",
                        ChreApiTest.Void.class,
                        ChreApiTest.Status.class),
                Service.serverStreamingMethod("ChreBleStopScanSync",
                        ChreApiTest.Void.class,
                        ChreApiTest.GeneralSyncMessage.class),
                Service.unaryMethod("ChreSensorFindDefault",
                        ChreApiTest.ChreSensorFindDefaultInput.class,
                        ChreApiTest.ChreSensorFindDefaultOutput.class),
                Service.unaryMethod("ChreGetSensorInfo",
                        ChreApiTest.ChreHandleInput.class,
                        ChreApiTest.ChreGetSensorInfoOutput.class),
                Service.unaryMethod("ChreGetSensorSamplingStatus",
                        ChreApiTest.ChreHandleInput.class,
                        ChreApiTest.ChreGetSensorSamplingStatusOutput.class),
<<<<<<< HEAD
                Service.unaryMethod("ChreSensorConfigureModeOnly",
=======
                Service.unaryMethod(
                        "ChreSensorConfigure",
                        ChreApiTest.ChreSensorConfigureInput.class,
                        ChreApiTest.Status.class),
                Service.unaryMethod(
                        "ChreSensorConfigureModeOnly",
>>>>>>> 7b4fdb45
                        ChreApiTest.ChreSensorConfigureModeOnlyInput.class,
                        ChreApiTest.Status.class),
                Service.unaryMethod("ChreAudioGetSource",
                        ChreApiTest.ChreHandleInput.class,
<<<<<<< HEAD
                        ChreApiTest.ChreAudioGetSourceOutput.class));
        return chreApiService;
=======
                        ChreApiTest.ChreAudioGetSourceOutput.class),
                Service.unaryMethod(
                        "ChreConfigureHostEndpointNotifications",
                        ChreApiTest.ChreConfigureHostEndpointNotificationsInput.class,
                        ChreApiTest.Status.class),
                Service.unaryMethod(
                        "RetrieveLatestDisconnectedHostEndpointEvent",
                        ChreApiTest.Void.class,
                        ChreApiTest.RetrieveLatestDisconnectedHostEndpointEventOutput
                                .class),
                Service.unaryMethod(
                        "ChreGetHostEndpointInfo",
                        ChreApiTest.ChreGetHostEndpointInfoInput.class,
                        ChreApiTest.ChreGetHostEndpointInfoOutput.class),
                Service.serverStreamingMethod(
                        "GatherEvents",
                        ChreApiTest.GatherEventsInput.class,
                        ChreApiTest.GeneralEventsMessage.class));
    }

    /**
     * Calls a server streaming RPC method with timeoutInMs milliseconds of timeout on
     * multiple RPC clients. This returns a Future for the result. The responses will have the same
     * size as the input rpcClients size.
     *
     * @param <RequestType>   the type of the request (proto generated type).
     * @param <ResponseType>  the type of the response (proto generated type).
     * @param rpcClients      the RPC clients.
     * @param method          the fully-qualified method name.
     * @param requests        the list of requests.
     * @param timeoutInMs     the timeout in milliseconds.
     *
     * @return                the Future for the response for null if there was an error.
     */
    private <RequestType extends MessageLite, ResponseType extends MessageLite>
            Future<List<List<ResponseType>>> callConcurrentServerStreamingRpcMethodAsync(
                    @NonNull List<ChreRpcClient> rpcClients,
                    @NonNull String method,
                    @NonNull List<RequestType> requests,
                    long timeoutInMs) throws Exception {
        Objects.requireNonNull(rpcClients);
        Objects.requireNonNull(method);
        Objects.requireNonNull(requests);
        if (rpcClients.size() != requests.size()) {
            return null;
        }

        List<ServerStreamingFuture> responseFutures = new ArrayList<ServerStreamingFuture>();
        synchronized (mNanoappStreamingMessages) {
            if (mActiveServerStreamingRpc) {
                return null;
            }

            Iterator<ChreRpcClient> rpcClientsIter = rpcClients.iterator();
            Iterator<RequestType> requestsIter = requests.iterator();
            while (rpcClientsIter.hasNext() && requestsIter.hasNext()) {
                ChreRpcClient rpcClient = rpcClientsIter.next();
                RequestType request = requestsIter.next();
                MethodClient methodClient = rpcClient.getMethodClient(method);
                ServerStreamingFuture responseFuture = methodClient.invokeServerStreamingFuture(
                        request,
                        (ResponseType response) -> {
                            synchronized (mNanoappStreamingMessages) {
                                mNanoappStreamingMessages.putIfAbsent(rpcClient,
                                        new ArrayList<MessageLite>());
                                mNanoappStreamingMessages.get(rpcClient).add(response);
                            }
                        });
                responseFutures.add(responseFuture);
            }
            mActiveServerStreamingRpc = true;
        }

        final List<ChreRpcClient> rpcClientsFinal = rpcClients;
        Future<List<List<ResponseType>>> responseFuture = mExecutor.submit(() -> {
            boolean success = true;
            long endTimeInMs = System.currentTimeMillis() + timeoutInMs;
            for (ServerStreamingFuture future: responseFutures) {
                try {
                    future.get(Math.max(0, endTimeInMs - System.currentTimeMillis()),
                            TimeUnit.MILLISECONDS);
                } catch (Exception exception) {
                    success = false;
                }
            }

            synchronized (mNanoappStreamingMessages) {
                List<List<ResponseType>> responses = null;
                if (success) {
                    responses = new ArrayList<List<ResponseType>>();
                    for (ChreRpcClient rpcClient: rpcClientsFinal) {
                        List<MessageLite> messages = mNanoappStreamingMessages.get(rpcClient);
                        List<ResponseType> responseList = new ArrayList<ResponseType>();
                        if (messages != null) {
                            // Only needed to cast the type.
                            for (MessageLite message: messages) {
                                responseList.add((ResponseType) message);
                            }
                        }

                        responses.add(responseList);
                    }
                }

                mNanoappStreamingMessages.clear();
                mActiveServerStreamingRpc = false;
                return responses;
            }
        });
        return responseFuture;
    }

    /**
     * Calls a server streaming RPC method with timeoutInMs milliseconds of timeout on
     * multiple RPC clients. This returns a Future for the result. The responses will have the same
     * size as the input rpcClients size.
     *
     * @param <RequestType>   the type of the request (proto generated type).
     * @param <ResponseType>  the type of the response (proto generated type).
     * @param rpcClients      the RPC clients.
     * @param method          the fully-qualified method name.
     * @param request         the request.
     * @param timeoutInMs     the timeout in milliseconds.
     *
     * @return                the Future for the response for null if there was an error.
     */
    private <RequestType extends MessageLite, ResponseType extends MessageLite>
            Future<List<List<ResponseType>>> callConcurrentServerStreamingRpcMethodAsync(
                    @NonNull List<ChreRpcClient> rpcClients,
                    @NonNull String method,
                    @NonNull RequestType request,
                    long timeoutInMs) throws Exception {
        Objects.requireNonNull(rpcClients);
        Objects.requireNonNull(method);
        Objects.requireNonNull(request);

        ArrayList<RequestType> requests = new ArrayList<RequestType>();
        for (int i = 0; i < rpcClients.size(); ++i) {
            requests.add(request);
        }
        return callConcurrentServerStreamingRpcMethodAsync(rpcClients, method,
                requests, timeoutInMs);
>>>>>>> 7b4fdb45
    }
}<|MERGE_RESOLUTION|>--- conflicted
+++ resolved
@@ -382,58 +382,54 @@
      * Gets the RPC service for the CHRE API Test nanoapp.
      */
     public static Service getChreApiService() {
-<<<<<<< HEAD
-        Service chreApiService = new Service("chre.rpc.ChreApiTestService",
-                Service.unaryMethod("ChreBleGetCapabilities",
-=======
         return new Service("chre.rpc.ChreApiTestService",
                 Service.unaryMethod(
                         "ChreBleGetCapabilities",
->>>>>>> 7b4fdb45
                         ChreApiTest.Void.class,
                         ChreApiTest.Capabilities.class),
-                Service.unaryMethod("ChreBleGetFilterCapabilities",
+                Service.unaryMethod(
+                        "ChreBleGetFilterCapabilities",
                         ChreApiTest.Void.class,
                         ChreApiTest.Capabilities.class),
-                Service.unaryMethod("ChreBleStartScanAsync",
+                Service.unaryMethod(
+                        "ChreBleStartScanAsync",
                         ChreApiTest.ChreBleStartScanAsyncInput.class,
                         ChreApiTest.Status.class),
-                Service.serverStreamingMethod("ChreBleStartScanSync",
+                Service.serverStreamingMethod(
+                        "ChreBleStartScanSync",
                         ChreApiTest.ChreBleStartScanAsyncInput.class,
                         ChreApiTest.GeneralSyncMessage.class),
-                Service.unaryMethod("ChreBleStopScanAsync",
+                Service.unaryMethod(
+                        "ChreBleStopScanAsync",
                         ChreApiTest.Void.class,
                         ChreApiTest.Status.class),
-                Service.serverStreamingMethod("ChreBleStopScanSync",
+                Service.serverStreamingMethod(
+                        "ChreBleStopScanSync",
                         ChreApiTest.Void.class,
                         ChreApiTest.GeneralSyncMessage.class),
-                Service.unaryMethod("ChreSensorFindDefault",
+                Service.unaryMethod(
+                        "ChreSensorFindDefault",
                         ChreApiTest.ChreSensorFindDefaultInput.class,
                         ChreApiTest.ChreSensorFindDefaultOutput.class),
-                Service.unaryMethod("ChreGetSensorInfo",
+                Service.unaryMethod(
+                        "ChreGetSensorInfo",
                         ChreApiTest.ChreHandleInput.class,
                         ChreApiTest.ChreGetSensorInfoOutput.class),
-                Service.unaryMethod("ChreGetSensorSamplingStatus",
+                Service.unaryMethod(
+                        "ChreGetSensorSamplingStatus",
                         ChreApiTest.ChreHandleInput.class,
                         ChreApiTest.ChreGetSensorSamplingStatusOutput.class),
-<<<<<<< HEAD
-                Service.unaryMethod("ChreSensorConfigureModeOnly",
-=======
                 Service.unaryMethod(
                         "ChreSensorConfigure",
                         ChreApiTest.ChreSensorConfigureInput.class,
                         ChreApiTest.Status.class),
                 Service.unaryMethod(
                         "ChreSensorConfigureModeOnly",
->>>>>>> 7b4fdb45
                         ChreApiTest.ChreSensorConfigureModeOnlyInput.class,
                         ChreApiTest.Status.class),
-                Service.unaryMethod("ChreAudioGetSource",
+                Service.unaryMethod(
+                        "ChreAudioGetSource",
                         ChreApiTest.ChreHandleInput.class,
-<<<<<<< HEAD
-                        ChreApiTest.ChreAudioGetSourceOutput.class));
-        return chreApiService;
-=======
                         ChreApiTest.ChreAudioGetSourceOutput.class),
                 Service.unaryMethod(
                         "ChreConfigureHostEndpointNotifications",
@@ -576,6 +572,5 @@
         }
         return callConcurrentServerStreamingRpcMethodAsync(rpcClients, method,
                 requests, timeoutInMs);
->>>>>>> 7b4fdb45
     }
 }